--- conflicted
+++ resolved
@@ -1,26 +1,26 @@
 using Microsoft.VisualStudio.TestTools.UnitTesting;
-<<<<<<< HEAD
 using System.Linq;
 using System;
-=======
-using PnP.Core.Model.SharePoint;
-using PnP.Core.QueryModel.Query;
->>>>>>> eaa86963
-using PnP.Core.Test.Utilities;
-using System;
 using System.Collections.Generic;
-<<<<<<< HEAD
-using PnP.Core.QueryModel;
-=======
 using System.Linq;
 using System.Threading.Tasks;
->>>>>>> eaa86963
+using System.Collections.Generic;
+using PnP.Core.QueryModel;
+using PnP.Core.Model.SharePoint;
+using PnP.Core.Test.Utilities;
 
 namespace PnP.Core.Test.QueryModel
 {
     [TestClass]
     public class QueryableConsistency
     {
+        [ClassInitialize]
+        public static void TestFixtureSetup(TestContext context)
+        {
+            // Configure mocking default for all tests in this class, unless override by a specific test
+            //TestCommon.Instance.Mocking = false;
+        }
+
         [TestMethod]
         public void TestQueryListsConsistency()
         {
