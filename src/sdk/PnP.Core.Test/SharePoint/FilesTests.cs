﻿using Microsoft.VisualStudio.TestTools.UnitTesting;
using PnP.Core.Model;
using PnP.Core.Model.SharePoint;
using PnP.Core.QueryModel;
using PnP.Core.Test.Utilities;
using System;
using System.IO;
using System.Linq;
using System.Text;
using System.Threading.Tasks;

namespace PnP.Core.Test.SharePoint
{
    [TestClass]
    public class FilesTests
    {
        [ClassInitialize]
        public static void TestFixtureSetup(TestContext context)
        {
            // Configure mocking default for all tests in this class, unless override by a specific test
            //TestCommon.Instance.Mocking = false;
        }

        #region Query file in folder
        [TestMethod]
        public async Task QueryFileInFolderTest()
        {
            //TestCommon.Instance.Mocking = false;
            (_, string documentName, string documentUrl) = await TestAssets.CreateTestDocumentAsync(0);

            using (var context = await TestCommon.Instance.GetContextAsync(TestCommon.TestSite, 1))
            {
                // Get the default document library root folder
                string sharedDocumentsFolderUrl = $"{context.Uri.PathAndQuery}/Shared Documents";
                IFolder sharedDocumentsFolder = await context.Web.GetFolderByServerRelativeUrlAsync(sharedDocumentsFolderUrl);
                IFile documentToFind = await sharedDocumentsFolder.Files.FirstOrDefaultAsync(f => f.Name == documentName);

                Assert.IsNotNull(documentToFind);
                Assert.AreEqual(documentName, documentToFind.Name);
                Assert.AreEqual(documentUrl, documentToFind.ServerRelativeUrl);
            }

            await TestAssets.CleanupTestDocumentAsync(2);
        }
        #endregion

        #region Get File User Properties
        [TestMethod]
        public async Task GetFileUserPropertiesTest()
        {
            //TestCommon.Instance.Mocking = false;

            (_, string documentName, string documentUrl) = await TestAssets.CreateTestDocumentAsync(0);

            using (var context = await TestCommon.Instance.GetContextAsync(TestCommon.TestSite, 1))
            {
                IFile testDocument = await context.Web.GetFileByServerRelativeUrlAsync(documentUrl, w => w.Author, w => w.ModifiedBy);

                Assert.IsNotNull(testDocument);
                Assert.IsNotNull(testDocument.Author);
                Assert.AreNotEqual(0, testDocument.Author.Id);
            }

            await TestAssets.CleanupTestDocumentAsync(2);
        }
        #endregion

        #region GetFileByServerRelativeUrl()
        [TestMethod]
        public async Task GetFileByServerRelativeUrlAsyncTest()
        {
            //TestCommon.Instance.Mocking = false;

            (_, string documentName, string documentUrl) = await TestAssets.CreateTestDocumentAsync(0);

            using (var context = await TestCommon.Instance.GetContextAsync(TestCommon.TestSite, 1))
            {
                IFile testDocument = await context.Web.GetFileByServerRelativeUrlAsync(documentUrl);

                Assert.IsNotNull(testDocument);
                Assert.AreEqual(documentName, testDocument.Name);
                Assert.AreEqual(documentUrl, testDocument.ServerRelativeUrl);
            }

            await TestAssets.CleanupTestDocumentAsync(2);
        }

        [TestMethod]
        public async Task GetFileByServerRelativeUrlTest()
        {
            //TestCommon.Instance.Mocking = false;

            (_, string documentName, string documentUrl) = await TestAssets.CreateTestDocumentAsync(0);

            using (var context = await TestCommon.Instance.GetContextAsync(TestCommon.TestSite, 1))
            {
                IFile testDocument = context.Web.GetFileByServerRelativeUrl(documentUrl);

                Assert.IsNotNull(testDocument);
                Assert.AreEqual(documentName, testDocument.Name);
                Assert.AreEqual(documentUrl, testDocument.ServerRelativeUrl);
            }

            await TestAssets.CleanupTestDocumentAsync(2);
        }

        [TestMethod]
        public async Task GetFileByServerRelativeUrlCurrentBatchAsyncTest()
        {
            //TestCommon.Instance.Mocking = false;

            (_, string documentName, string documentUrl) = await TestAssets.CreateTestDocumentAsync(0);

            using (var context = await TestCommon.Instance.GetContextAsync(TestCommon.TestSite, 1))
            {
                IFile testDocument = await context.Web.GetFileByServerRelativeUrlBatchAsync(documentUrl);
                await context.ExecuteAsync();

                Assert.IsNotNull(testDocument);
                Assert.AreEqual(documentName, testDocument.Name);
                Assert.AreEqual(documentUrl, testDocument.ServerRelativeUrl);
            }

            await TestAssets.CleanupTestDocumentAsync(2);
        }

        [TestMethod]
        public async Task GetFileByServerRelativeUrlCurrentBatchTest()
        {
            //TestCommon.Instance.Mocking = false;

            (_, string documentName, string documentUrl) = await TestAssets.CreateTestDocumentAsync(0);

            using (var context = await TestCommon.Instance.GetContextAsync(TestCommon.TestSite, 1))
            {
                IFile testDocument = context.Web.GetFileByServerRelativeUrlBatch(documentUrl);
                await context.ExecuteAsync();

                Assert.IsNotNull(testDocument);
                Assert.AreEqual(documentName, testDocument.Name);
                Assert.AreEqual(documentUrl, testDocument.ServerRelativeUrl);
            }

            await TestAssets.CleanupTestDocumentAsync(2);
        }

        [TestMethod]
        public async Task GetFileByServerRelativeUrlBatchAsyncTest()
        {
            //TestCommon.Instance.Mocking = false;

            (_, string documentName, string documentUrl) = await TestAssets.CreateTestDocumentAsync(0);

            using (var context = await TestCommon.Instance.GetContextAsync(TestCommon.TestSite, 1))
            {
                var batch = context.NewBatch();
                IFile testDocument = await context.Web.GetFileByServerRelativeUrlBatchAsync(batch, documentUrl);
                await context.ExecuteAsync(batch);

                Assert.IsNotNull(testDocument);
                Assert.AreEqual(documentName, testDocument.Name);
                Assert.AreEqual(documentUrl, testDocument.ServerRelativeUrl);
            }

            await TestAssets.CleanupTestDocumentAsync(2);
        }

        [TestMethod]
        public async Task GetFileByServerRelativeUrlBatchTest()
        {
            //TestCommon.Instance.Mocking = false;

            (_, string documentName, string documentUrl) = await TestAssets.CreateTestDocumentAsync(0);

            using (var context = await TestCommon.Instance.GetContextAsync(TestCommon.TestSite, 1))
            {
                var batch = context.NewBatch();
                IFile testDocument = context.Web.GetFileByServerRelativeUrlBatch(batch, documentUrl);
                await context.ExecuteAsync(batch);

                Assert.IsNotNull(testDocument);
                Assert.AreEqual(documentName, testDocument.Name);
                Assert.AreEqual(documentUrl, testDocument.ServerRelativeUrl);
            }

            await TestAssets.CleanupTestDocumentAsync(2);
        }

        [TestMethod]
        public async Task GetNonExistingFileByServerRelativeUrlAsyncTest()
        {
            //TestCommon.Instance.Mocking = false;
            using (var context = await TestCommon.Instance.GetContextAsync(TestCommon.TestSite, 1))
            {
                bool exceptionThrown = false;
                try
                {
                    IFile testDocument = await context.Web.GetFileByServerRelativeUrlAsync($"{TestCommon.Instance.TestUris[TestCommon.TestSite].LocalPath}/Shared%20Documents/IdontExist.pdf");

                    Assert.IsNotNull(testDocument);
                }
                catch (SharePointRestServiceException ex)
                {
                    var error = ex.Error as SharePointRestError;
                    // Indicates the file did not exist
                    if (error.HttpResponseCode == 404 && error.ServerErrorCode == -2130575338)
                    {
                        exceptionThrown = true;
                    }
                }

                Assert.IsTrue(exceptionThrown);
            }

        }

        [TestMethod]
        public async Task GetNonExistingFileByServerRelativeUrlOrDefaultAsyncTest()
        {
            //TestCommon.Instance.Mocking = false;
            using (var context = await TestCommon.Instance.GetContextAsync(TestCommon.TestSite, 1))
            {
                IFile testDocument = context.Web.GetFileByServerRelativeUrlOrDefault($"{TestCommon.Instance.TestUris[TestCommon.TestSite].LocalPath}/Shared%20Documents/IdontExist.pdf");
                Assert.IsTrue(testDocument == null);
            }
        }

        [TestMethod]
        public async Task GetExistingFileInOtherSiteByServerRelativeUrlAsyncTest()
        {
            //TestCommon.Instance.Mocking = false;
            using (var context = await TestCommon.Instance.GetContextAsync(TestCommon.TestSite, 1))
            {
                bool exceptionThrown = false;
                try
                {
                    IFile testDocument = await context.Web.GetFileByServerRelativeUrlAsync($"{TestCommon.Instance.TestUris[TestCommon.NoGroupTestSite].LocalPath}/Shared%20Documents/IdontExist.pdf");

                    Assert.IsNotNull(testDocument);
                }
                catch (SharePointRestServiceException ex)
                {
                    var error = ex.Error as SharePointRestError;
                    // Indicates the file check was for a file in another site collection
                    if (error.Message.Contains("SPWeb.ServerRelativeUrl"))
                    {
                        exceptionThrown = true;
                    }
                }

                Assert.IsTrue(exceptionThrown);
            }

        }
        #endregion

        #region Publish() variants
        // TODO: Review to cover 6 variants of each File methods with this set of tests as example
        [TestMethod]
        public async Task PublishFileAsyncTest()
        {
            //TestCommon.Instance.Mocking = false;

            (_, _, string documentUrl) = await TestAssets.CreateTestDocumentInDedicatedLibraryAsync(0, parentLibraryEnableVersioning: true, parentLibraryEnableMinorVersions: true);

            int initialMajorVersion;
            int initialMinorVersion;

            using (var context = await TestCommon.Instance.GetContextAsync(TestCommon.TestSite, 1))
            {
                IFile testDocument = await context.Web.GetFileByServerRelativeUrlAsync(documentUrl);
                initialMajorVersion = testDocument.MajorVersion;
                initialMinorVersion = testDocument.MinorVersion;
                await testDocument.PublishAsync("TEST PUBLISH");

                testDocument = await context.Web.GetFileByServerRelativeUrlAsync(documentUrl);
                //Assert.AreEqual(currentVersion + 1, testDocument.MajorVersion);
                Assert.AreEqual("TEST PUBLISH", testDocument.CheckInComment);

                Assert.AreEqual(CheckOutType.None, testDocument.CheckOutType);
                Assert.IsTrue(!string.IsNullOrEmpty(testDocument.ContentTag));
                Assert.AreEqual(CustomizedPageStatus.None, testDocument.CustomizedPageStatus);
                Assert.IsTrue(!string.IsNullOrEmpty(testDocument.ETag));
                Assert.IsFalse(testDocument.IrmEnabled);
                Assert.IsTrue(testDocument.TimeCreated != DateTime.MinValue);
                Assert.IsTrue(testDocument.TimeLastModified != DateTime.MinValue);
                Assert.IsTrue(testDocument.LinkingUri.Contains(".sharepoint.com"));
                Assert.IsTrue(testDocument.LinkingUrl.Contains(".sharepoint.com"));
                Assert.AreEqual("1.0", testDocument.UIVersionLabel);
                Assert.AreEqual(512, testDocument.UIVersion);
                Assert.AreEqual("", testDocument.Title);

                Assert.IsTrue(testDocument.MajorVersion == initialMajorVersion + 1);
                Assert.AreEqual(0, testDocument.MinorVersion);
            }

            await TestAssets.CleanupTestDedicatedListAsync(3);
        }

        [TestMethod]
        public async Task PublishFileTest()
        {
            //TestCommon.Instance.Mocking = false;

            (_, _, string documentUrl) = await TestAssets.CreateTestDocumentInDedicatedLibraryAsync(0, parentLibraryEnableVersioning: true, parentLibraryEnableMinorVersions: true);

            int initialMajorVersion;
            int initialMinorVersion;

            using (var context = await TestCommon.Instance.GetContextAsync(TestCommon.TestSite, 1))
            {
                IFile testDocument = await context.Web.GetFileByServerRelativeUrlAsync(documentUrl);
                initialMajorVersion = testDocument.MajorVersion;
                initialMinorVersion = testDocument.MinorVersion;
                testDocument.Publish("TEST PUBLISH");

                testDocument = await context.Web.GetFileByServerRelativeUrlAsync(documentUrl);
                //Assert.AreEqual(currentVersion + 1, testDocument.MajorVersion);
                Assert.AreEqual("TEST PUBLISH", testDocument.CheckInComment);

                Assert.AreEqual(CheckOutType.None, testDocument.CheckOutType);
                Assert.IsTrue(testDocument.MajorVersion == initialMajorVersion + 1);
                Assert.AreEqual(0, testDocument.MinorVersion);
            }

            await TestAssets.CleanupTestDedicatedListAsync(3);
        }

        [TestMethod]
        public async Task PublishFileCurrentBatchAsyncTest()
        {
            //TestCommon.Instance.Mocking = false;

            (_, _, string documentUrl) = await TestAssets.CreateTestDocumentInDedicatedLibraryAsync(0, parentLibraryEnableVersioning: true, parentLibraryEnableMinorVersions: true);

            int initialMajorVersion;
            int initialMinorVersion;

            using (var context = await TestCommon.Instance.GetContextAsync(TestCommon.TestSite, 1))
            {
                IFile testDocument = await context.Web.GetFileByServerRelativeUrlAsync(documentUrl);
                initialMajorVersion = testDocument.MajorVersion;
                initialMinorVersion = testDocument.MinorVersion;
                await testDocument.PublishBatchAsync("TEST PUBLISH");
                await context.ExecuteAsync();

                testDocument = await context.Web.GetFileByServerRelativeUrlAsync(documentUrl);
                //Assert.AreEqual(currentVersion + 1, testDocument.MajorVersion);
                Assert.AreEqual("TEST PUBLISH", testDocument.CheckInComment);

                Assert.AreEqual(CheckOutType.None, testDocument.CheckOutType);
                Assert.IsTrue(testDocument.MajorVersion == initialMajorVersion + 1);
                Assert.AreEqual(0, testDocument.MinorVersion);
            }

            await TestAssets.CleanupTestDedicatedListAsync(3);
        }

        [TestMethod]
        public async Task PublishFileCurrentBatchTest()
        {
            //TestCommon.Instance.Mocking = false;

            (_, _, string documentUrl) = await TestAssets.CreateTestDocumentInDedicatedLibraryAsync(0, parentLibraryEnableVersioning: true, parentLibraryEnableMinorVersions: true);

            int initialMajorVersion;
            int initialMinorVersion;

            using (var context = await TestCommon.Instance.GetContextAsync(TestCommon.TestSite, 1))
            {
                IFile testDocument = await context.Web.GetFileByServerRelativeUrlAsync(documentUrl);
                initialMajorVersion = testDocument.MajorVersion;
                initialMinorVersion = testDocument.MinorVersion;
                testDocument.PublishBatch("TEST PUBLISH");
                await context.ExecuteAsync();

                testDocument = await context.Web.GetFileByServerRelativeUrlAsync(documentUrl);
                //Assert.AreEqual(currentVersion + 1, testDocument.MajorVersion);
                Assert.AreEqual("TEST PUBLISH", testDocument.CheckInComment);

                Assert.AreEqual(CheckOutType.None, testDocument.CheckOutType);
                Assert.IsTrue(testDocument.MajorVersion == initialMajorVersion + 1);
                Assert.AreEqual(0, testDocument.MinorVersion);
            }

            await TestAssets.CleanupTestDedicatedListAsync(3);
        }

        [TestMethod]
        public async Task PublishFileBatchAsyncTest()
        {
            //TestCommon.Instance.Mocking = false;
            (_, _, string documentUrl) = await TestAssets.CreateTestDocumentInDedicatedLibraryAsync(0, parentLibraryEnableVersioning: true, parentLibraryEnableMinorVersions: true);

            int initialMajorVersion;
            int initialMinorVersion;

            using (var context = await TestCommon.Instance.GetContextAsync(TestCommon.TestSite, 1))
            {
                IFile testDocument = await context.Web.GetFileByServerRelativeUrlAsync(documentUrl);
                initialMajorVersion = testDocument.MajorVersion;
                initialMinorVersion = testDocument.MinorVersion;
                var batch = context.NewBatch();
                await testDocument.PublishBatchAsync(batch, "TEST PUBLISH");
                await context.ExecuteAsync(batch);

                testDocument = await context.Web.GetFileByServerRelativeUrlAsync(documentUrl);
                //Assert.AreEqual(currentVersion + 1, testDocument.MajorVersion);
                Assert.AreEqual("TEST PUBLISH", testDocument.CheckInComment);

                Assert.AreEqual(CheckOutType.None, testDocument.CheckOutType);
                Assert.IsTrue(testDocument.MajorVersion == initialMajorVersion + 1);
                Assert.AreEqual(0, testDocument.MinorVersion);
            }

            await TestAssets.CleanupTestDedicatedListAsync(3);
        }

        [TestMethod]
        public async Task PublishFileBatchTest()
        {
            //TestCommon.Instance.Mocking = false;

            (_, _, string documentUrl) = await TestAssets.CreateTestDocumentInDedicatedLibraryAsync(0, parentLibraryEnableVersioning: true, parentLibraryEnableMinorVersions: true);

            int initialMajorVersion;
            int initialMinorVersion;

            using (var context = await TestCommon.Instance.GetContextAsync(TestCommon.TestSite, 1))
            {
                IFile testDocument = await context.Web.GetFileByServerRelativeUrlAsync(documentUrl);
                initialMajorVersion = testDocument.MajorVersion;
                initialMinorVersion = testDocument.MinorVersion;
                var batch = context.NewBatch();
                testDocument.PublishBatch(batch, "TEST PUBLISH");
                await context.ExecuteAsync(batch);

                testDocument = await context.Web.GetFileByServerRelativeUrlAsync(documentUrl);
                //Assert.AreEqual(currentVersion + 1, testDocument.MajorVersion);
                Assert.AreEqual("TEST PUBLISH", testDocument.CheckInComment);

                Assert.AreEqual(CheckOutType.None, testDocument.CheckOutType);
                Assert.IsTrue(testDocument.MajorVersion == initialMajorVersion + 1);
                Assert.AreEqual(0, testDocument.MinorVersion);
            }

            await TestAssets.CleanupTestDedicatedListAsync(3);
        }
        #endregion

        #region Unpublish() variants
        [TestMethod]
        public async Task UnpublishFileAsyncTest()
        {
            //TestCommon.Instance.Mocking = false;

            (_, _, string documentUrl) = await TestAssets.CreateTestDocumentInDedicatedLibraryAsync(0, parentLibraryEnableVersioning: true, parentLibraryEnableMinorVersions: true);

            int initialMajorVersion;
            int initialMinorVersion;

            using (var context = await TestCommon.Instance.GetContextAsync(TestCommon.TestSite, 1))
            {
                IFile testDocument = await context.Web.GetFileByServerRelativeUrlAsync(documentUrl);
                initialMajorVersion = testDocument.MajorVersion;
                initialMinorVersion = testDocument.MinorVersion;
                await testDocument.PublishAsync("TEST PUBLISH");
                await testDocument.UnpublishAsync("TEST UNPUBLISHED");

                testDocument = await context.Web.GetFileByServerRelativeUrlAsync(documentUrl);
                Assert.AreEqual("TEST UNPUBLISHED", testDocument.CheckInComment);
                Assert.AreEqual(initialMajorVersion, testDocument.MajorVersion);
                Assert.AreEqual(initialMinorVersion, testDocument.MinorVersion);
                Assert.AreEqual(CheckOutType.None, testDocument.CheckOutType);
            }

            await TestAssets.CleanupTestDedicatedListAsync(3);
        }

        [TestMethod]
        public async Task UnpublishFileTest()
        {
            //TestCommon.Instance.Mocking = false;

            (_, _, string documentUrl) = await TestAssets.CreateTestDocumentInDedicatedLibraryAsync(0, parentLibraryEnableVersioning: true, parentLibraryEnableMinorVersions: true);

            int initialMajorVersion;
            int initialMinorVersion;

            using (var context = await TestCommon.Instance.GetContextAsync(TestCommon.TestSite, 1))
            {
                IFile testDocument = await context.Web.GetFileByServerRelativeUrlAsync(documentUrl);
                initialMajorVersion = testDocument.MajorVersion;
                initialMinorVersion = testDocument.MinorVersion;
                await testDocument.PublishAsync("TEST PUBLISH");
                testDocument.Unpublish("TEST UNPUBLISHED");

                testDocument = await context.Web.GetFileByServerRelativeUrlAsync(documentUrl);
                Assert.AreEqual("TEST UNPUBLISHED", testDocument.CheckInComment);
                Assert.AreEqual(initialMajorVersion, testDocument.MajorVersion);
                Assert.AreEqual(initialMinorVersion, testDocument.MinorVersion);
                Assert.AreEqual(CheckOutType.None, testDocument.CheckOutType);
            }

            await TestAssets.CleanupTestDedicatedListAsync(3);
        }

        [TestMethod]
        public async Task UnpublishFileCurrentBatchAsyncTest()
        {
            //TestCommon.Instance.Mocking = false;

            (_, _, string documentUrl) = await TestAssets.CreateTestDocumentInDedicatedLibraryAsync(0, parentLibraryEnableVersioning: true, parentLibraryEnableMinorVersions: true);

            int initialMajorVersion;
            int initialMinorVersion;

            using (var context = await TestCommon.Instance.GetContextAsync(TestCommon.TestSite, 1))
            {
                IFile testDocument = await context.Web.GetFileByServerRelativeUrlAsync(documentUrl);
                initialMajorVersion = testDocument.MajorVersion;
                initialMinorVersion = testDocument.MinorVersion;
                await testDocument.PublishAsync("TEST PUBLISH");
                await testDocument.UnpublishBatchAsync("TEST UNPUBLISHED");
                await context.ExecuteAsync();

                testDocument = await context.Web.GetFileByServerRelativeUrlAsync(documentUrl);
                Assert.AreEqual("TEST UNPUBLISHED", testDocument.CheckInComment);
                Assert.AreEqual(initialMajorVersion, testDocument.MajorVersion);
                Assert.AreEqual(initialMinorVersion, testDocument.MinorVersion);
                Assert.AreEqual(CheckOutType.None, testDocument.CheckOutType);
            }

            await TestAssets.CleanupTestDedicatedListAsync(3);
        }

        [TestMethod]
        public async Task UnpublishFileCurrentBatchTest()
        {
            //TestCommon.Instance.Mocking = false;

            (_, _, string documentUrl) = await TestAssets.CreateTestDocumentInDedicatedLibraryAsync(0, parentLibraryEnableVersioning: true, parentLibraryEnableMinorVersions: true);

            int initialMajorVersion;
            int initialMinorVersion;

            using (var context = await TestCommon.Instance.GetContextAsync(TestCommon.TestSite, 1))
            {
                IFile testDocument = await context.Web.GetFileByServerRelativeUrlAsync(documentUrl);
                initialMajorVersion = testDocument.MajorVersion;
                initialMinorVersion = testDocument.MinorVersion;
                await testDocument.PublishAsync("TEST PUBLISH");
                testDocument.UnpublishBatch("TEST UNPUBLISHED");
                await context.ExecuteAsync();

                testDocument = await context.Web.GetFileByServerRelativeUrlAsync(documentUrl);
                Assert.AreEqual("TEST UNPUBLISHED", testDocument.CheckInComment);
                Assert.AreEqual(initialMajorVersion, testDocument.MajorVersion);
                Assert.AreEqual(initialMinorVersion, testDocument.MinorVersion);
                Assert.AreEqual(CheckOutType.None, testDocument.CheckOutType);
            }

            await TestAssets.CleanupTestDedicatedListAsync(3);
        }

        [TestMethod]
        public async Task UnpublishFileBatchAsyncTest()
        {
            //TestCommon.Instance.Mocking = false;

            (_, _, string documentUrl) = await TestAssets.CreateTestDocumentInDedicatedLibraryAsync(0, parentLibraryEnableVersioning: true, parentLibraryEnableMinorVersions: true);

            int initialMajorVersion;
            int initialMinorVersion;

            using (var context = await TestCommon.Instance.GetContextAsync(TestCommon.TestSite, 1))
            {
                IFile testDocument = await context.Web.GetFileByServerRelativeUrlAsync(documentUrl);
                initialMajorVersion = testDocument.MajorVersion;
                initialMinorVersion = testDocument.MinorVersion;
                await testDocument.PublishAsync("TEST PUBLISH");
                var batch = context.NewBatch();
                await testDocument.UnpublishBatchAsync(batch, "TEST UNPUBLISHED");
                await context.ExecuteAsync(batch);

                testDocument = await context.Web.GetFileByServerRelativeUrlAsync(documentUrl);
                Assert.AreEqual("TEST UNPUBLISHED", testDocument.CheckInComment);
                Assert.AreEqual(initialMajorVersion, testDocument.MajorVersion);
                Assert.AreEqual(initialMinorVersion, testDocument.MinorVersion);
                Assert.AreEqual(CheckOutType.None, testDocument.CheckOutType);
            }

            await TestAssets.CleanupTestDedicatedListAsync(3);
        }

        [TestMethod]
        public async Task UnpublishFileBatchTest()
        {
            //TestCommon.Instance.Mocking = false;

            (_, _, string documentUrl) = await TestAssets.CreateTestDocumentInDedicatedLibraryAsync(0, parentLibraryEnableVersioning: true, parentLibraryEnableMinorVersions: true);

            int initialMajorVersion;
            int initialMinorVersion;

            using (var context = await TestCommon.Instance.GetContextAsync(TestCommon.TestSite, 1))
            {
                IFile testDocument = await context.Web.GetFileByServerRelativeUrlAsync(documentUrl);
                initialMajorVersion = testDocument.MajorVersion;
                initialMinorVersion = testDocument.MinorVersion;
                await testDocument.PublishAsync("TEST PUBLISH");
                var batch = context.NewBatch();
                testDocument.UnpublishBatch(batch, "TEST UNPUBLISHED");
                await context.ExecuteAsync(batch);

                testDocument = await context.Web.GetFileByServerRelativeUrlAsync(documentUrl);
                Assert.AreEqual("TEST UNPUBLISHED", testDocument.CheckInComment);
                Assert.AreEqual(initialMajorVersion, testDocument.MajorVersion);
                Assert.AreEqual(initialMinorVersion, testDocument.MinorVersion);
                Assert.AreEqual(CheckOutType.None, testDocument.CheckOutType);
            }

            await TestAssets.CleanupTestDedicatedListAsync(3);
        }
        #endregion

        #region Checkout() variants
        [TestMethod]
        public async Task CheckoutFileAsyncTest()
        {
            //TestCommon.Instance.Mocking = false;

            (_, _, string documentUrl) = await TestAssets.CreateTestDocumentInDedicatedLibraryAsync(0, parentLibraryEnableVersioning: true, parentLibraryEnableMinorVersions: true);

            using (var context = await TestCommon.Instance.GetContextAsync(TestCommon.TestSite, 1))
            {
                IFile testDocument = await context.Web.GetFileByServerRelativeUrlAsync(documentUrl);
                await testDocument.CheckoutAsync();

                testDocument = await context.Web.GetFileByServerRelativeUrlAsync(documentUrl, f => f.CheckOutType, f => f.CheckedOutByUser);
                Assert.AreNotEqual(CheckOutType.None, testDocument.CheckOutType);
                Assert.IsNotNull(testDocument.CheckedOutByUser);
                Assert.AreNotEqual(0, testDocument.CheckedOutByUser.Id);

                // Undo checkout of the file
                await testDocument.UndoCheckoutAsync();
            }

            await TestAssets.CleanupTestDedicatedListAsync(3);
        }

        [TestMethod]
        public async Task CheckoutFileTest()
        {
            //TestCommon.Instance.Mocking = false;

            (_, _, string documentUrl) = await TestAssets.CreateTestDocumentInDedicatedLibraryAsync(0, parentLibraryEnableVersioning: true, parentLibraryEnableMinorVersions: true);

            using (var context = await TestCommon.Instance.GetContextAsync(TestCommon.TestSite, 1))
            {
                IFile testDocument = await context.Web.GetFileByServerRelativeUrlAsync(documentUrl);
                testDocument.Checkout();

                testDocument = await context.Web.GetFileByServerRelativeUrlAsync(documentUrl, f => f.CheckOutType, f => f.CheckedOutByUser);
                Assert.AreNotEqual(CheckOutType.None, testDocument.CheckOutType);
                Assert.IsNotNull(testDocument.CheckedOutByUser);
                Assert.AreNotEqual(0, testDocument.CheckedOutByUser.Id);

                // Undo checkout of the file
                await testDocument.UndoCheckoutAsync();
            }

            await TestAssets.CleanupTestDedicatedListAsync(3);
        }

        [TestMethod]
        public async Task CheckoutFileCurrentBatchAsyncTest()
        {
            //TestCommon.Instance.Mocking = false;

            (_, _, string documentUrl) = await TestAssets.CreateTestDocumentInDedicatedLibraryAsync(0, parentLibraryEnableVersioning: true, parentLibraryEnableMinorVersions: true);

            using (var context = await TestCommon.Instance.GetContextAsync(TestCommon.TestSite, 1))
            {
                IFile testDocument = await context.Web.GetFileByServerRelativeUrlAsync(documentUrl);
                await testDocument.CheckoutBatchAsync();
                await context.ExecuteAsync();

                testDocument = await context.Web.GetFileByServerRelativeUrlAsync(documentUrl, f => f.CheckOutType, f => f.CheckedOutByUser);
                Assert.AreNotEqual(CheckOutType.None, testDocument.CheckOutType);
                Assert.IsNotNull(testDocument.CheckedOutByUser);
                Assert.AreNotEqual(0, testDocument.CheckedOutByUser.Id);

                // Undo checkout of the file
                await testDocument.UndoCheckoutAsync();
            }

            await TestAssets.CleanupTestDedicatedListAsync(3);
        }

        [TestMethod]
        public async Task CheckoutFileCurrentBatchTest()
        {
            //TestCommon.Instance.Mocking = false;

            (_, _, string documentUrl) = await TestAssets.CreateTestDocumentInDedicatedLibraryAsync(0, parentLibraryEnableVersioning: true, parentLibraryEnableMinorVersions: true);

            using (var context = await TestCommon.Instance.GetContextAsync(TestCommon.TestSite, 1))
            {
                IFile testDocument = await context.Web.GetFileByServerRelativeUrlAsync(documentUrl);
                testDocument.CheckoutBatch();
                await context.ExecuteAsync();

                testDocument = await context.Web.GetFileByServerRelativeUrlAsync(documentUrl, f => f.CheckOutType, f => f.CheckedOutByUser);
                Assert.AreNotEqual(CheckOutType.None, testDocument.CheckOutType);
                Assert.IsNotNull(testDocument.CheckedOutByUser);
                Assert.AreNotEqual(0, testDocument.CheckedOutByUser.Id);

                // Undo checkout of the file
                await testDocument.UndoCheckoutAsync();
            }

            await TestAssets.CleanupTestDedicatedListAsync(3);
        }

        [TestMethod]
        public async Task CheckoutFileBatchAsyncTest()
        {
            //TestCommon.Instance.Mocking = false;

            (_, _, string documentUrl) = await TestAssets.CreateTestDocumentInDedicatedLibraryAsync(0, parentLibraryEnableVersioning: true, parentLibraryEnableMinorVersions: true);

            using (var context = await TestCommon.Instance.GetContextAsync(TestCommon.TestSite, 1))
            {
                IFile testDocument = await context.Web.GetFileByServerRelativeUrlAsync(documentUrl);
                var batch = context.NewBatch();
                await testDocument.CheckoutBatchAsync(batch);
                await context.ExecuteAsync(batch);

                testDocument = await context.Web.GetFileByServerRelativeUrlAsync(documentUrl, f => f.CheckOutType, f => f.CheckedOutByUser);
                Assert.AreNotEqual(CheckOutType.None, testDocument.CheckOutType);
                Assert.IsNotNull(testDocument.CheckedOutByUser);
                Assert.AreNotEqual(0, testDocument.CheckedOutByUser.Id);

                // Undo checkout of the file
                await testDocument.UndoCheckoutAsync();
            }

            await TestAssets.CleanupTestDedicatedListAsync(3);
        }

        [TestMethod]
        public async Task CheckoutFileBatchTest()
        {
            //TestCommon.Instance.Mocking = false;

            (_, _, string documentUrl) = await TestAssets.CreateTestDocumentInDedicatedLibraryAsync(0, parentLibraryEnableVersioning: true, parentLibraryEnableMinorVersions: true);

            using (var context = await TestCommon.Instance.GetContextAsync(TestCommon.TestSite, 1))
            {
                IFile testDocument = await context.Web.GetFileByServerRelativeUrlAsync(documentUrl);
                var batch = context.NewBatch();
                testDocument.CheckoutBatch(batch);
                await context.ExecuteAsync(batch);

                testDocument = await context.Web.GetFileByServerRelativeUrlAsync(documentUrl, f => f.CheckOutType, f => f.CheckedOutByUser);
                Assert.AreNotEqual(CheckOutType.None, testDocument.CheckOutType);
                Assert.IsNotNull(testDocument.CheckedOutByUser);
                Assert.AreNotEqual(0, testDocument.CheckedOutByUser.Id);

                // Undo checkout of the file
                await testDocument.UndoCheckoutAsync();
            }

            await TestAssets.CleanupTestDedicatedListAsync(3);
        }
        #endregion

        #region UndoCheckout() variants
        [TestMethod]
        public async Task UndoCheckoutFileAsyncTest()
        {
            //TestCommon.Instance.Mocking = false;

            (_, _, string documentUrl) = await TestAssets.CreateTestDocumentInDedicatedLibraryAsync(0, parentLibraryEnableVersioning: true, parentLibraryEnableMinorVersions: true);

            int initialMajorVersion;
            int initialMinorVersion;

            using (var context = await TestCommon.Instance.GetContextAsync(TestCommon.TestSite, 1))
            {
                IFile testDocument = await context.Web.GetFileByServerRelativeUrlAsync(documentUrl);
                initialMajorVersion = testDocument.MajorVersion;
                initialMinorVersion = testDocument.MinorVersion;
                await testDocument.CheckoutAsync();
                await testDocument.UndoCheckoutAsync();

                testDocument = await context.Web.GetFileByServerRelativeUrlAsync(documentUrl);
                Assert.AreEqual(CheckOutType.None, testDocument.CheckOutType);
                Assert.AreEqual(initialMajorVersion, testDocument.MajorVersion);
                Assert.AreEqual(initialMinorVersion, testDocument.MinorVersion);
            }

            await TestAssets.CleanupTestDedicatedListAsync(3);
        }

        [TestMethod]
        public async Task UndoCheckoutFileTest()
        {
            //TestCommon.Instance.Mocking = false;

            (_, _, string documentUrl) = await TestAssets.CreateTestDocumentInDedicatedLibraryAsync(0, parentLibraryEnableVersioning: true, parentLibraryEnableMinorVersions: true);

            int initialMajorVersion;
            int initialMinorVersion;

            using (var context = await TestCommon.Instance.GetContextAsync(TestCommon.TestSite, 1))
            {
                IFile testDocument = await context.Web.GetFileByServerRelativeUrlAsync(documentUrl);
                initialMajorVersion = testDocument.MajorVersion;
                initialMinorVersion = testDocument.MinorVersion;
                testDocument.Checkout();
                testDocument.UndoCheckout();

                testDocument = await context.Web.GetFileByServerRelativeUrlAsync(documentUrl);
                Assert.AreEqual(CheckOutType.None, testDocument.CheckOutType);
                Assert.AreEqual(initialMajorVersion, testDocument.MajorVersion);
                Assert.AreEqual(initialMinorVersion, testDocument.MinorVersion);
            }

            await TestAssets.CleanupTestDedicatedListAsync(3);
        }

        [TestMethod]
        public async Task UndoCheckoutFileCurrentBatchAsyncTest()
        {
            //TestCommon.Instance.Mocking = false;

            (_, _, string documentUrl) = await TestAssets.CreateTestDocumentInDedicatedLibraryAsync(0, parentLibraryEnableVersioning: true, parentLibraryEnableMinorVersions: true);

            int initialMajorVersion;
            int initialMinorVersion;

            using (var context = await TestCommon.Instance.GetContextAsync(TestCommon.TestSite, 1))
            {
                IFile testDocument = await context.Web.GetFileByServerRelativeUrlAsync(documentUrl);
                initialMajorVersion = testDocument.MajorVersion;
                initialMinorVersion = testDocument.MinorVersion;
                await testDocument.CheckoutAsync();
                await testDocument.UndoCheckoutBatchAsync();
                await context.ExecuteAsync();

                testDocument = await context.Web.GetFileByServerRelativeUrlAsync(documentUrl);
                Assert.AreEqual(CheckOutType.None, testDocument.CheckOutType);
                Assert.AreEqual(initialMajorVersion, testDocument.MajorVersion);
                Assert.AreEqual(initialMinorVersion, testDocument.MinorVersion);
            }

            await TestAssets.CleanupTestDedicatedListAsync(3);
        }

        [TestMethod]
        public async Task UndoCheckoutFileCurrentBatchTest()
        {
            //TestCommon.Instance.Mocking = false;

            (_, _, string documentUrl) = await TestAssets.CreateTestDocumentInDedicatedLibraryAsync(0, parentLibraryEnableVersioning: true, parentLibraryEnableMinorVersions: true);

            int initialMajorVersion;
            int initialMinorVersion;

            using (var context = await TestCommon.Instance.GetContextAsync(TestCommon.TestSite, 1))
            {
                IFile testDocument = await context.Web.GetFileByServerRelativeUrlAsync(documentUrl);
                initialMajorVersion = testDocument.MajorVersion;
                initialMinorVersion = testDocument.MinorVersion;
                testDocument.Checkout();
                testDocument.UndoCheckoutBatch();
                await context.ExecuteAsync();

                testDocument = await context.Web.GetFileByServerRelativeUrlAsync(documentUrl);
                Assert.AreEqual(CheckOutType.None, testDocument.CheckOutType);
                Assert.AreEqual(initialMajorVersion, testDocument.MajorVersion);
                Assert.AreEqual(initialMinorVersion, testDocument.MinorVersion);
            }

            await TestAssets.CleanupTestDedicatedListAsync(3);
        }

        [TestMethod]
        public async Task UndoCheckoutFileBatchAsyncTest()
        {
            //TestCommon.Instance.Mocking = false;

            (_, _, string documentUrl) = await TestAssets.CreateTestDocumentInDedicatedLibraryAsync(0, parentLibraryEnableVersioning: true, parentLibraryEnableMinorVersions: true);

            int initialMajorVersion;
            int initialMinorVersion;

            using (var context = await TestCommon.Instance.GetContextAsync(TestCommon.TestSite, 1))
            {
                IFile testDocument = await context.Web.GetFileByServerRelativeUrlAsync(documentUrl);
                initialMajorVersion = testDocument.MajorVersion;
                initialMinorVersion = testDocument.MinorVersion;
                await testDocument.CheckoutAsync();
                var batch = context.NewBatch();
                await testDocument.UndoCheckoutBatchAsync(batch);
                await context.ExecuteAsync(batch);

                testDocument = await context.Web.GetFileByServerRelativeUrlAsync(documentUrl);
                Assert.AreEqual(CheckOutType.None, testDocument.CheckOutType);
                Assert.AreEqual(initialMajorVersion, testDocument.MajorVersion);
                Assert.AreEqual(initialMinorVersion, testDocument.MinorVersion);
            }

            await TestAssets.CleanupTestDedicatedListAsync(3);
        }

        [TestMethod]
        public async Task UndoCheckoutFileBatchTest()
        {
            //TestCommon.Instance.Mocking = false;

            (_, _, string documentUrl) = await TestAssets.CreateTestDocumentInDedicatedLibraryAsync(0, parentLibraryEnableVersioning: true, parentLibraryEnableMinorVersions: true);

            int initialMajorVersion;
            int initialMinorVersion;

            using (var context = await TestCommon.Instance.GetContextAsync(TestCommon.TestSite, 1))
            {
                IFile testDocument = await context.Web.GetFileByServerRelativeUrlAsync(documentUrl);
                initialMajorVersion = testDocument.MajorVersion;
                initialMinorVersion = testDocument.MinorVersion;
                testDocument.Checkout();
                var batch = context.NewBatch();
                testDocument.UndoCheckoutBatch(batch);
                await context.ExecuteAsync(batch);

                testDocument = await context.Web.GetFileByServerRelativeUrlAsync(documentUrl);
                Assert.AreEqual(CheckOutType.None, testDocument.CheckOutType);
                Assert.AreEqual(initialMajorVersion, testDocument.MajorVersion);
                Assert.AreEqual(initialMinorVersion, testDocument.MinorVersion);
            }

            await TestAssets.CleanupTestDedicatedListAsync(3);
        }
        #endregion

        #region Approve() variants
        [TestMethod]
        public async Task ApproveFileTest()
        {
            //TestCommon.Instance.Mocking = false;
            (_, _, string documentUrl) = await TestAssets.CreateTestDocumentInDedicatedLibraryAsync(0, parentLibraryEnableVersioning: true, parentLibraryEnableMinorVersions: true, parentLibraryApprove: true);

            int initialMajorVersion;
            int initialMinorVersion;

            using (var context = await TestCommon.Instance.GetContextAsync(TestCommon.TestSite, 1))
            {
                IFile testDocument = await context.Web.GetFileByServerRelativeUrlAsync(documentUrl);
                initialMajorVersion = testDocument.MajorVersion;
                initialMinorVersion = testDocument.MinorVersion;
                await testDocument.CheckoutAsync();
                await testDocument.CheckinAsync("TEST CHECK IN", CheckinType.MajorCheckIn);
                await testDocument.ApproveAsync("TEST APPROVE");

                testDocument = await context.Web.GetFileByServerRelativeUrlAsync(documentUrl, f => f.CheckOutType, f => f.CheckInComment, f => f.MajorVersion, f => f.MinorVersion, p => p.ListItemAllFields);
                Assert.AreEqual(CheckOutType.None, testDocument.CheckOutType);
                Assert.AreEqual("TEST CHECK IN", testDocument.CheckInComment);

                Assert.AreEqual("0", testDocument.ListItemAllFields["_ModerationStatus"].ToString());
                Assert.AreEqual("TEST APPROVE", testDocument.ListItemAllFields["_ModerationComments"].ToString());
                Assert.IsTrue(testDocument.MajorVersion == initialMajorVersion + 1);
                Assert.AreEqual(0, testDocument.MinorVersion);
            }

            await TestAssets.CleanupTestDedicatedListAsync(3);
        }

        [TestMethod]
        public async Task ApproveFileWithBatchTest()
        {
            //TestCommon.Instance.Mocking = false;

            (_, _, string documentUrl) = await TestAssets.CreateTestDocumentInDedicatedLibraryAsync(0, parentLibraryEnableVersioning: true, parentLibraryEnableMinorVersions: true, parentLibraryApprove: true);

            int initialMajorVersion;
            int initialMinorVersion;

            using (var context = await TestCommon.Instance.GetContextAsync(TestCommon.TestSite, 1))
            {
                IFile testDocument = await context.Web.GetFileByServerRelativeUrlAsync(documentUrl);
                initialMajorVersion = testDocument.MajorVersion;
                initialMinorVersion = testDocument.MinorVersion;
                await testDocument.CheckoutAsync();
                await testDocument.CheckinBatchAsync("TEST CHECK IN", CheckinType.MajorCheckIn);
                await testDocument.ApproveBatchAsync("TEST APPROVE");
                await context.ExecuteAsync();

                testDocument = await context.Web.GetFileByServerRelativeUrlAsync(documentUrl, f => f.CheckOutType, f => f.CheckInComment, f => f.MajorVersion, f => f.MinorVersion, p => p.ListItemAllFields);
                Assert.AreEqual(CheckOutType.None, testDocument.CheckOutType);
                Assert.AreEqual("TEST CHECK IN", testDocument.CheckInComment);

                Assert.AreEqual("0", testDocument.ListItemAllFields["_ModerationStatus"].ToString());
                Assert.AreEqual("TEST APPROVE", testDocument.ListItemAllFields["_ModerationComments"].ToString());

                Assert.IsTrue(testDocument.MajorVersion > initialMajorVersion);
                Assert.AreEqual(0, testDocument.MinorVersion);
            }

            await TestAssets.CleanupTestDedicatedListAsync(3);
        }

        #endregion

        #region Checkin() variants
        [TestMethod]
        public async Task CheckinFileMajorVersionTest()
        {
            //TestCommon.Instance.Mocking = false;

            (_, _, string documentUrl) = await TestAssets.CreateTestDocumentInDedicatedLibraryAsync(0, parentLibraryEnableVersioning: true, parentLibraryEnableMinorVersions: true);

            int initialMajorVersion;
            int initialMinorVersion;

            using (var context = await TestCommon.Instance.GetContextAsync(TestCommon.TestSite, 1))
            {
                IFile testDocument = await context.Web.GetFileByServerRelativeUrlAsync(documentUrl);
                initialMajorVersion = testDocument.MajorVersion;
                initialMinorVersion = testDocument.MinorVersion;
                await testDocument.CheckoutAsync();
                await testDocument.CheckinAsync("TEST CHECK IN", CheckinType.MajorCheckIn);

                testDocument = await context.Web.GetFileByServerRelativeUrlAsync(documentUrl);
                Assert.AreEqual(CheckOutType.None, testDocument.CheckOutType);
                Assert.AreEqual("TEST CHECK IN", testDocument.CheckInComment);
                Assert.IsTrue(testDocument.MajorVersion == initialMajorVersion + 1);
                Assert.AreEqual(0, testDocument.MinorVersion);
            }

            await TestAssets.CleanupTestDedicatedListAsync(3);
        }

        [TestMethod]
        public async Task CheckinFileMinorVersionTest()
        {
            //TestCommon.Instance.Mocking = false;

            (_, _, string documentUrl) = await TestAssets.CreateTestDocumentInDedicatedLibraryAsync(0, parentLibraryEnableVersioning: true, parentLibraryEnableMinorVersions: true);

            int initialMajorVersion;
            int initialMinorVersion;

            using (var context = await TestCommon.Instance.GetContextAsync(TestCommon.TestSite, 1))
            {
                IFile testDocument = await context.Web.GetFileByServerRelativeUrlAsync(documentUrl);
                initialMajorVersion = testDocument.MajorVersion;
                initialMinorVersion = testDocument.MinorVersion;
                await testDocument.CheckoutAsync();
                await testDocument.CheckinAsync("TEST CHECK IN", CheckinType.MinorCheckIn);

                testDocument = await context.Web.GetFileByServerRelativeUrlAsync(documentUrl);
                Assert.AreEqual(CheckOutType.None, testDocument.CheckOutType);
                Assert.AreEqual("TEST CHECK IN", testDocument.CheckInComment);
                Assert.AreEqual(initialMajorVersion, testDocument.MajorVersion);
                Assert.IsTrue(testDocument.MinorVersion == initialMinorVersion + 1);

            }

            await TestAssets.CleanupTestDedicatedListAsync(3);
        }

        [TestMethod]
        public async Task CheckinFileOverwriteVersionTest()
        {
            //TestCommon.Instance.Mocking = false;

            (_, _, string documentUrl) = await TestAssets.CreateTestDocumentInDedicatedLibraryAsync(0, parentLibraryEnableVersioning: true, parentLibraryEnableMinorVersions: true);

            int initialMajorVersion;
            int initialMinorVersion;

            using (var context = await TestCommon.Instance.GetContextAsync(TestCommon.TestSite, 1))
            {
                IFile testDocument = await context.Web.GetFileByServerRelativeUrlAsync(documentUrl);
                initialMajorVersion = testDocument.MajorVersion;
                initialMinorVersion = testDocument.MinorVersion;
                await testDocument.CheckoutAsync();
                await testDocument.CheckinAsync("TEST CHECK IN", CheckinType.OverwriteCheckIn);

                testDocument = await context.Web.GetFileByServerRelativeUrlAsync(documentUrl);
                Assert.AreEqual(CheckOutType.None, testDocument.CheckOutType);
                Assert.AreEqual("TEST CHECK IN", testDocument.CheckInComment);
                Assert.AreEqual(initialMajorVersion, testDocument.MajorVersion);
                Assert.AreEqual(initialMinorVersion, testDocument.MinorVersion);
            }

            await TestAssets.CleanupTestDedicatedListAsync(3);
        }

        [TestMethod]
        public async Task CheckinFileWithBatchTest()
        {
            //TestCommon.Instance.Mocking = false;

            (_, _, string documentUrl) = await TestAssets.CreateTestDocumentInDedicatedLibraryAsync(0, parentLibraryEnableVersioning: true, parentLibraryEnableMinorVersions: true);

            int initialMajorVersion;
            int initialMinorVersion;

            using (var context = await TestCommon.Instance.GetContextAsync(TestCommon.TestSite, 1))
            {
                IFile testDocument = await context.Web.GetFileByServerRelativeUrlAsync(documentUrl);
                initialMajorVersion = testDocument.MajorVersion;
                initialMinorVersion = testDocument.MinorVersion;
                await testDocument.CheckoutAsync();
                await testDocument.CheckinBatchAsync("TEST CHECK IN", CheckinType.MajorCheckIn);
                await context.ExecuteAsync();

                testDocument = await context.Web.GetFileByServerRelativeUrlAsync(documentUrl);
                Assert.AreEqual(CheckOutType.None, testDocument.CheckOutType);
                Assert.AreEqual("TEST CHECK IN", testDocument.CheckInComment);
                Assert.IsTrue(testDocument.MajorVersion > initialMajorVersion);
                Assert.AreEqual(0, testDocument.MinorVersion);
            }

            await TestAssets.CleanupTestDedicatedListAsync(3);
        }
        #endregion

        #region Recycle() variants
        [TestMethod]
        public async Task RecycleFileAsyncTest()
        {
            //TestCommon.Instance.Mocking = false;

            (_, _, string documentUrl) = await TestAssets.CreateTestDocumentAsync(0);

            using (var context = await TestCommon.Instance.GetContextAsync(TestCommon.TestSite, 1))
            {
                IFile testDocument = await context.Web.GetFileByServerRelativeUrlAsync(documentUrl);

                Guid recycleBinId = await testDocument.RecycleAsync();

                Assert.AreNotEqual(Guid.Empty, recycleBinId);

                try
                {
                    testDocument = await context.Web.GetFileByServerRelativeUrlAsync(documentUrl);
                    Assert.Fail("The document was found and should not");
                }
                catch (SharePointRestServiceException serviceException)
                {
                    Assert.AreEqual(404, ((SharePointRestError)serviceException.Error).HttpResponseCode);
                }
            }
        }

        [TestMethod]
        public async Task RecycleFileTest()
        {
            //TestCommon.Instance.Mocking = false;

            (_, _, string documentUrl) = await TestAssets.CreateTestDocumentAsync(0);

            using (var context = await TestCommon.Instance.GetContextAsync(TestCommon.TestSite, 1))
            {
                IFile testDocument = await context.Web.GetFileByServerRelativeUrlAsync(documentUrl);

                Guid recycleBinId = testDocument.Recycle();

                Assert.AreNotEqual(Guid.Empty, recycleBinId);

                try
                {
                    testDocument = await context.Web.GetFileByServerRelativeUrlAsync(documentUrl);
                    Assert.Fail("The document was found and should not");
                }
                catch (SharePointRestServiceException serviceException)
                {
                    Assert.AreEqual(404, ((SharePointRestError)serviceException.Error).HttpResponseCode);
                }
            }
        }

        [TestMethod]
        public async Task RecycleFileCurrentBatchAsyncTest()
        {
            //TestCommon.Instance.Mocking = false;

            (_, _, string documentUrl) = await TestAssets.CreateTestDocumentAsync(0);

            using (var context = await TestCommon.Instance.GetContextAsync(TestCommon.TestSite, 1))
            {
                IFile testDocument = await context.Web.GetFileByServerRelativeUrlAsync(documentUrl);

                var batchRecycle = await testDocument.RecycleBatchAsync();
                Assert.IsFalse(batchRecycle.IsAvailable);
                await context.ExecuteAsync();
                Assert.IsTrue(batchRecycle.IsAvailable);
                Assert.AreNotEqual(Guid.Empty, batchRecycle.Result.Value);

                try
                {
                    testDocument = await context.Web.GetFileByServerRelativeUrlAsync(documentUrl);
                    Assert.Fail("The document was found and should not");
                }
                catch (SharePointRestServiceException serviceException)
                {
                    Assert.AreEqual(404, ((SharePointRestError)serviceException.Error).HttpResponseCode);
                }
            }
        }

        [TestMethod]
        public async Task RecycleFileCurrentBatchTest()
        {
            //TestCommon.Instance.Mocking = false;

            (_, _, string documentUrl) = await TestAssets.CreateTestDocumentAsync(0);

            using (var context = await TestCommon.Instance.GetContextAsync(TestCommon.TestSite, 1))
            {
                IFile testDocument = await context.Web.GetFileByServerRelativeUrlAsync(documentUrl);

                testDocument.RecycleBatch();
                await context.ExecuteAsync();

                try
                {
                    testDocument = await context.Web.GetFileByServerRelativeUrlAsync(documentUrl);
                    Assert.Fail("The document was found and should not");
                }
                catch (SharePointRestServiceException serviceException)
                {
                    Assert.AreEqual(404, ((SharePointRestError)serviceException.Error).HttpResponseCode);
                }
            }
        }

        [TestMethod]
        public async Task RecycleFileBatchAsyncTest()
        {
            //TestCommon.Instance.Mocking = false;

            (_, _, string documentUrl) = await TestAssets.CreateTestDocumentAsync(0);

            using (var context = await TestCommon.Instance.GetContextAsync(TestCommon.TestSite, 1))
            {
                IFile testDocument = await context.Web.GetFileByServerRelativeUrlAsync(documentUrl);

                var batch = context.NewBatch();
                await testDocument.RecycleBatchAsync(batch);
                await context.ExecuteAsync(batch);

                try
                {
                    testDocument = await context.Web.GetFileByServerRelativeUrlAsync(documentUrl);
                    Assert.Fail("The document was found and should not");
                }
                catch (SharePointRestServiceException serviceException)
                {
                    Assert.AreEqual(404, ((SharePointRestError)serviceException.Error).HttpResponseCode);
                }
            }
        }

        [TestMethod]
        public async Task RecycleFileBatchTest()
        {
            //TestCommon.Instance.Mocking = false;

            (_, _, string documentUrl) = await TestAssets.CreateTestDocumentAsync(0);

            using (var context = await TestCommon.Instance.GetContextAsync(TestCommon.TestSite, 1))
            {
                IFile testDocument = await context.Web.GetFileByServerRelativeUrlAsync(documentUrl);

                var batch = context.NewBatch();
                testDocument.RecycleBatch(batch);
                await context.ExecuteAsync(batch);

                try
                {
                    testDocument = await context.Web.GetFileByServerRelativeUrlAsync(documentUrl);
                    Assert.Fail("The document was found and should not");
                }
                catch (SharePointRestServiceException serviceException)
                {
                    Assert.AreEqual(404, ((SharePointRestError)serviceException.Error).HttpResponseCode);
                }
            }
        }
        #endregion

        #region CopyTo() variants
        [TestMethod]
        public async Task CopyFileAsyncTest()
        {
            //TestCommon.Instance.Mocking = false;

            (_, string documentName, string documentUrl) = await TestAssets.CreateTestDocumentAsync(0);

            string originalFileNameWithoutExt = Path.GetFileNameWithoutExtension(documentName);
            string copyFileName = $"{originalFileNameWithoutExt}_COPY{Path.GetExtension(documentName)}";
            string destinationServerRelativeUrl = documentUrl.Replace(documentName, copyFileName);

            using (var context = await TestCommon.Instance.GetContextAsync(TestCommon.TestSite, 1))
            {
                IFile testDocument = await context.Web.GetFileByServerRelativeUrlAsync(documentUrl);

                await testDocument.CopyToAsync(destinationServerRelativeUrl, true);

                IFile foundCopiedDocument = await context.Web.GetFileByServerRelativeUrlAsync(destinationServerRelativeUrl);
                Assert.IsNotNull(foundCopiedDocument);
                Assert.AreEqual(copyFileName, foundCopiedDocument.Name);
            }

            await TestAssets.CleanupTestDocumentAsync(2, fileName: documentName);
            await TestAssets.CleanupTestDocumentAsync(2, fileName: copyFileName);
        }

        [TestMethod]
        public async Task CopyFileTest()
        {
            //TestCommon.Instance.Mocking = false;

            (_, string documentName, string documentUrl) = await TestAssets.CreateTestDocumentAsync(0);

            string originalFileNameWithoutExt = Path.GetFileNameWithoutExtension(documentName);
            string copyFileName = $"{originalFileNameWithoutExt}_COPY{Path.GetExtension(documentName)}";
            string destinationServerRelativeUrl = documentUrl.Replace(documentName, copyFileName);

            using (var context = await TestCommon.Instance.GetContextAsync(TestCommon.TestSite, 1))
            {
                IFile testDocument = await context.Web.GetFileByServerRelativeUrlAsync(documentUrl);

                testDocument.CopyTo(destinationServerRelativeUrl, true);

                IFile foundCopiedDocument = await context.Web.GetFileByServerRelativeUrlAsync(destinationServerRelativeUrl);
                Assert.IsNotNull(foundCopiedDocument);
                Assert.AreEqual(copyFileName, foundCopiedDocument.Name);
            }

            await TestAssets.CleanupTestDocumentAsync(2, fileName: documentName);
            await TestAssets.CleanupTestDocumentAsync(2, fileName: copyFileName);
        }

        [TestMethod]
        public async Task CopyFileCurrentBatchAsyncTest()
        {
            //TestCommon.Instance.Mocking = false;

            (_, string documentName, string documentUrl) = await TestAssets.CreateTestDocumentAsync(0);

            string originalFileNameWithoutExt = Path.GetFileNameWithoutExtension(documentName);
            string copyFileName = $"{originalFileNameWithoutExt}_COPY{Path.GetExtension(documentName)}";
            string destinationServerRelativeUrl = documentUrl.Replace(documentName, copyFileName);

            using (var context = await TestCommon.Instance.GetContextAsync(TestCommon.TestSite, 1))
            {
                IFile testDocument = await context.Web.GetFileByServerRelativeUrlAsync(documentUrl);

                await testDocument.CopyToBatchAsync(destinationServerRelativeUrl, true);
                await context.ExecuteAsync();

                IFile foundCopiedDocument = await context.Web.GetFileByServerRelativeUrlAsync(destinationServerRelativeUrl);
                Assert.IsNotNull(foundCopiedDocument);
                Assert.AreEqual(copyFileName, foundCopiedDocument.Name);
            }

            await TestAssets.CleanupTestDocumentAsync(2, fileName: documentName);
            await TestAssets.CleanupTestDocumentAsync(2, fileName: copyFileName);
        }

        [TestMethod]
        public async Task CopyFileCurrentBatchTest()
        {
            //TestCommon.Instance.Mocking = false;

            (_, string documentName, string documentUrl) = await TestAssets.CreateTestDocumentAsync(0);

            string originalFileNameWithoutExt = Path.GetFileNameWithoutExtension(documentName);
            string copyFileName = $"{originalFileNameWithoutExt}_COPY{Path.GetExtension(documentName)}";
            string destinationServerRelativeUrl = documentUrl.Replace(documentName, copyFileName);

            using (var context = await TestCommon.Instance.GetContextAsync(TestCommon.TestSite, 1))
            {
                IFile testDocument = await context.Web.GetFileByServerRelativeUrlAsync(documentUrl);

                testDocument.CopyToBatch(destinationServerRelativeUrl, true);
                await context.ExecuteAsync();

                IFile foundCopiedDocument = await context.Web.GetFileByServerRelativeUrlAsync(destinationServerRelativeUrl);
                Assert.IsNotNull(foundCopiedDocument);
                Assert.AreEqual(copyFileName, foundCopiedDocument.Name);
            }

            await TestAssets.CleanupTestDocumentAsync(2, fileName: documentName);
            await TestAssets.CleanupTestDocumentAsync(2, fileName: copyFileName);
        }

        [TestMethod]
        public async Task CopyFileBatchAsyncTest()
        {
            //TestCommon.Instance.Mocking = false;

            (_, string documentName, string documentUrl) = await TestAssets.CreateTestDocumentAsync(0);

            string originalFileNameWithoutExt = Path.GetFileNameWithoutExtension(documentName);
            string copyFileName = $"{originalFileNameWithoutExt}_COPY{Path.GetExtension(documentName)}";
            string destinationServerRelativeUrl = documentUrl.Replace(documentName, copyFileName);

            using (var context = await TestCommon.Instance.GetContextAsync(TestCommon.TestSite, 1))
            {
                IFile testDocument = await context.Web.GetFileByServerRelativeUrlAsync(documentUrl);

                var batch = context.NewBatch();
                await testDocument.CopyToBatchAsync(batch, destinationServerRelativeUrl, true);
                await context.ExecuteAsync(batch);

                IFile foundCopiedDocument = await context.Web.GetFileByServerRelativeUrlAsync(destinationServerRelativeUrl);
                Assert.IsNotNull(foundCopiedDocument);
                Assert.AreEqual(copyFileName, foundCopiedDocument.Name);
            }

            await TestAssets.CleanupTestDocumentAsync(2, fileName: documentName);
            await TestAssets.CleanupTestDocumentAsync(2, fileName: copyFileName);
        }

        [TestMethod]
        public async Task CopyFileBatchTest()
        {
            //TestCommon.Instance.Mocking = false;

            (_, string documentName, string documentUrl) = await TestAssets.CreateTestDocumentAsync(0);

            string originalFileNameWithoutExt = Path.GetFileNameWithoutExtension(documentName);
            string copyFileName = $"{originalFileNameWithoutExt}_COPY{Path.GetExtension(documentName)}";
            string destinationServerRelativeUrl = documentUrl.Replace(documentName, copyFileName);

            using (var context = await TestCommon.Instance.GetContextAsync(TestCommon.TestSite, 1))
            {
                IFile testDocument = await context.Web.GetFileByServerRelativeUrlAsync(documentUrl);

                var batch = context.NewBatch();
                testDocument.CopyToBatch(batch, destinationServerRelativeUrl, true);
                await context.ExecuteAsync(batch);

                IFile foundCopiedDocument = await context.Web.GetFileByServerRelativeUrlAsync(destinationServerRelativeUrl);
                Assert.IsNotNull(foundCopiedDocument);
                Assert.AreEqual(copyFileName, foundCopiedDocument.Name);
            }

            await TestAssets.CleanupTestDocumentAsync(2, fileName: documentName);
            await TestAssets.CleanupTestDocumentAsync(2, fileName: copyFileName);
        }

        [TestMethod]
        public async Task CopyFileCrossSiteTest()
        {
            //TestCommon.Instance.Mocking = false;

            (_, string documentName, string documentUrl) = await TestAssets.CreateTestDocumentAsync(0);

            using (var context = await TestCommon.Instance.GetContextAsync(TestCommon.TestSite, 1))
            {
                using (var otherSiteContext = await TestCommon.Instance.GetContextAsync(TestCommon.NoGroupTestSite, 2))
                {
                    IFile testDocument = await context.Web.GetFileByServerRelativeUrlAsync(documentUrl);

                    string destinationServerRelativeUrl = $"{otherSiteContext.Uri.PathAndQuery}/Shared Documents/{documentName}";
                    await testDocument.CopyToAsync(destinationServerRelativeUrl, true);

                    IFile foundCopiedDocument = await otherSiteContext.Web.GetFileByServerRelativeUrlAsync(destinationServerRelativeUrl);
                    Assert.IsNotNull(foundCopiedDocument);
                    Assert.AreEqual(documentName, foundCopiedDocument.Name);
                }
            }

            await TestAssets.CleanupTestDocumentAsync(3);
            await TestAssets.CleanupTestDocumentAsync(3, contextConfig: TestCommon.NoGroupTestSite);
        }

        [TestMethod]
        public async Task CopyFileCrossSiteAbsoluteURLsTest()
        {
            //TestCommon.Instance.Mocking = false;

            (_, string documentName, string documentUrl) = await TestAssets.CreateTestDocumentAsync(0);

            using (var context = await TestCommon.Instance.GetContextAsync(TestCommon.TestSite, 1))
            {
                using (var otherSiteContext = await TestCommon.Instance.GetContextAsync(TestCommon.NoGroupTestSite, 2))
                {
                    IFile testDocument = await context.Web.GetFileByServerRelativeUrlAsync(documentUrl);

                    string destinationServerRelativeUrl = $"{otherSiteContext.Uri.PathAndQuery}/Shared Documents/{documentName}";
                    string destinationAbsoluteUrl = $"{otherSiteContext.Uri}/Shared Documents/{documentName}";
                    await testDocument.CopyToAsync(destinationAbsoluteUrl, true);

                    IFile foundCopiedDocument = await otherSiteContext.Web.GetFileByServerRelativeUrlAsync(destinationServerRelativeUrl);
                    Assert.IsNotNull(foundCopiedDocument);
                    Assert.AreEqual(documentName, foundCopiedDocument.Name);
                }
            }

            await TestAssets.CleanupTestDocumentAsync(3);
            await TestAssets.CleanupTestDocumentAsync(3, contextConfig: TestCommon.NoGroupTestSite);
        }

        #endregion

        #region MoveTo() variants
        [TestMethod]
        public async Task MoveFileAsyncTest()
        {
            //TestCommon.Instance.Mocking = false;

            (_, string documentName, string documentUrl) = await TestAssets.CreateTestDocumentAsync(0);

            string originalFileNameWithoutExt = Path.GetFileNameWithoutExtension(documentName);
            string newFileName = $"{originalFileNameWithoutExt}_MOVE{Path.GetExtension(documentName)}";
            string destinationServerRelativeUrl = documentUrl.Replace(documentName, newFileName);

            using (var context = await TestCommon.Instance.GetContextAsync(TestCommon.TestSite, 1))
            {
                IFile testDocument = await context.Web.GetFileByServerRelativeUrlAsync(documentUrl);

                await testDocument.MoveToAsync(destinationServerRelativeUrl, MoveOperations.Overwrite);

                IFile foundMovedDocument = await context.Web.GetFileByServerRelativeUrlAsync(destinationServerRelativeUrl);
                Assert.IsNotNull(foundMovedDocument);
                Assert.AreEqual(newFileName, foundMovedDocument.Name);
            }

            await TestAssets.CleanupTestDocumentAsync(2, fileName: newFileName);
        }

        [TestMethod]
        public async Task MoveFileTest()
        {
            //TestCommon.Instance.Mocking = false;

            (_, string documentName, string documentUrl) = await TestAssets.CreateTestDocumentAsync(0);

            string originalFileNameWithoutExt = Path.GetFileNameWithoutExtension(documentName);
            string newFileName = $"{originalFileNameWithoutExt}_MOVE{Path.GetExtension(documentName)}";
            string destinationServerRelativeUrl = documentUrl.Replace(documentName, newFileName);

            using (var context = await TestCommon.Instance.GetContextAsync(TestCommon.TestSite, 1))
            {
                IFile testDocument = await context.Web.GetFileByServerRelativeUrlAsync(documentUrl);

                testDocument.MoveTo(destinationServerRelativeUrl, MoveOperations.Overwrite);

                IFile foundMovedDocument = await context.Web.GetFileByServerRelativeUrlAsync(destinationServerRelativeUrl);
                Assert.IsNotNull(foundMovedDocument);
                Assert.AreEqual(newFileName, foundMovedDocument.Name);
            }

            await TestAssets.CleanupTestDocumentAsync(2, fileName: newFileName);
        }

        [TestMethod]
        public async Task MoveFileCurrentBatchAsyncTest()
        {
            //TestCommon.Instance.Mocking = false;

            (_, string documentName, string documentUrl) = await TestAssets.CreateTestDocumentAsync(0);

            string originalFileNameWithoutExt = Path.GetFileNameWithoutExtension(documentName);
            string newFileName = $"{originalFileNameWithoutExt}_MOVE{Path.GetExtension(documentName)}";
            string destinationServerRelativeUrl = documentUrl.Replace(documentName, newFileName);

            using (var context = await TestCommon.Instance.GetContextAsync(TestCommon.TestSite, 1))
            {
                IFile testDocument = await context.Web.GetFileByServerRelativeUrlAsync(documentUrl);

                await testDocument.MoveToBatchAsync(destinationServerRelativeUrl, MoveOperations.Overwrite);
                await context.ExecuteAsync();

                IFile foundMovedDocument = await context.Web.GetFileByServerRelativeUrlAsync(destinationServerRelativeUrl);
                Assert.IsNotNull(foundMovedDocument);
                Assert.AreEqual(newFileName, foundMovedDocument.Name);
            }

            await TestAssets.CleanupTestDocumentAsync(2, fileName: newFileName);
        }

        [TestMethod]
        public async Task MoveFileCurrentBatchTest()
        {
            //TestCommon.Instance.Mocking = false;

            (_, string documentName, string documentUrl) = await TestAssets.CreateTestDocumentAsync(0);

            string originalFileNameWithoutExt = Path.GetFileNameWithoutExtension(documentName);
            string newFileName = $"{originalFileNameWithoutExt}_MOVE{Path.GetExtension(documentName)}";
            string destinationServerRelativeUrl = documentUrl.Replace(documentName, newFileName);

            using (var context = await TestCommon.Instance.GetContextAsync(TestCommon.TestSite, 1))
            {
                IFile testDocument = await context.Web.GetFileByServerRelativeUrlAsync(documentUrl);

                testDocument.MoveToBatch(destinationServerRelativeUrl, MoveOperations.Overwrite);
                await context.ExecuteAsync();

                IFile foundMovedDocument = await context.Web.GetFileByServerRelativeUrlAsync(destinationServerRelativeUrl);
                Assert.IsNotNull(foundMovedDocument);
                Assert.AreEqual(newFileName, foundMovedDocument.Name);
            }

            await TestAssets.CleanupTestDocumentAsync(2, fileName: newFileName);
        }

        [TestMethod]
        public async Task MoveFileBatchAsyncTest()
        {
            //TestCommon.Instance.Mocking = false;

            (_, string documentName, string documentUrl) = await TestAssets.CreateTestDocumentAsync(0);

            string originalFileNameWithoutExt = Path.GetFileNameWithoutExtension(documentName);
            string newFileName = $"{originalFileNameWithoutExt}_MOVE{Path.GetExtension(documentName)}";
            string destinationServerRelativeUrl = documentUrl.Replace(documentName, newFileName);

            using (var context = await TestCommon.Instance.GetContextAsync(TestCommon.TestSite, 1))
            {
                IFile testDocument = await context.Web.GetFileByServerRelativeUrlAsync(documentUrl);

                var batch = context.NewBatch();
                await testDocument.MoveToBatchAsync(batch, destinationServerRelativeUrl, MoveOperations.Overwrite);
                await context.ExecuteAsync(batch);

                IFile foundMovedDocument = await context.Web.GetFileByServerRelativeUrlAsync(destinationServerRelativeUrl);
                Assert.IsNotNull(foundMovedDocument);
                Assert.AreEqual(newFileName, foundMovedDocument.Name);
            }

            await TestAssets.CleanupTestDocumentAsync(2, fileName: newFileName);
        }

        [TestMethod]
        public async Task MoveFileBatchTest()
        {
            //TestCommon.Instance.Mocking = false;

            (_, string documentName, string documentUrl) = await TestAssets.CreateTestDocumentAsync(0);

            string originalFileNameWithoutExt = Path.GetFileNameWithoutExtension(documentName);
            string newFileName = $"{originalFileNameWithoutExt}_MOVE{Path.GetExtension(documentName)}";
            string destinationServerRelativeUrl = documentUrl.Replace(documentName, newFileName);

            using (var context = await TestCommon.Instance.GetContextAsync(TestCommon.TestSite, 1))
            {
                IFile testDocument = await context.Web.GetFileByServerRelativeUrlAsync(documentUrl);

                var batch = context.NewBatch();
                testDocument.MoveToBatch(batch, destinationServerRelativeUrl, MoveOperations.Overwrite);
                await context.ExecuteAsync(batch);

                IFile foundMovedDocument = await context.Web.GetFileByServerRelativeUrlAsync(destinationServerRelativeUrl);
                Assert.IsNotNull(foundMovedDocument);
                Assert.AreEqual(newFileName, foundMovedDocument.Name);
            }

            await TestAssets.CleanupTestDocumentAsync(2, fileName: newFileName);
        }

        [TestMethod]
        public async Task MoveFileCrossSiteTest()
        {
            //TestCommon.Instance.Mocking = false;

            (_, string documentName, string documentUrl) = await TestAssets.CreateTestDocumentAsync(0);

            using (var context = await TestCommon.Instance.GetContextAsync(TestCommon.TestSite, 1))
            {
                using (var otherSiteContext = await TestCommon.Instance.GetContextAsync(TestCommon.NoGroupTestSite, 2))
                {
                    IFile testDocument = await context.Web.GetFileByServerRelativeUrlAsync(documentUrl);

                    string destinationServerRelativeUrl = $"{otherSiteContext.Uri.PathAndQuery}/Shared Documents/{documentName}";
                    await testDocument.MoveToAsync(destinationServerRelativeUrl, MoveOperations.Overwrite);

                    IFile foundMovedDocument = await otherSiteContext.Web.GetFileByServerRelativeUrlAsync(destinationServerRelativeUrl);
                    Assert.IsNotNull(foundMovedDocument);
                    Assert.AreEqual(documentName, foundMovedDocument.Name);
                }
            }

            await TestAssets.CleanupTestDocumentAsync(3, contextConfig: TestCommon.NoGroupTestSite);
        }

        [TestMethod]
        public async Task MoveFileCrossSiteAbsoluteURLsTest()
        {
            //TestCommon.Instance.Mocking = false;

            (_, string documentName, string documentUrl) = await TestAssets.CreateTestDocumentAsync(0);

            using (var context = await TestCommon.Instance.GetContextAsync(TestCommon.TestSite, 1))
            {
                using (var otherSiteContext = await TestCommon.Instance.GetContextAsync(TestCommon.NoGroupTestSite, 2))
                {
                    IFile testDocument = await context.Web.GetFileByServerRelativeUrlAsync(documentUrl);

                    string destinationServerRelativeUrl = $"{otherSiteContext.Uri.PathAndQuery}/Shared Documents/{documentName}";
                    string destinationAbsoluteUrl = $"{context.Uri}/Shared Documents/{documentName}";
                    await testDocument.MoveToAsync(destinationServerRelativeUrl, MoveOperations.Overwrite);

                    IFile foundMovedDocument = await otherSiteContext.Web.GetFileByServerRelativeUrlAsync(destinationServerRelativeUrl);
                    Assert.IsNotNull(foundMovedDocument);
                    Assert.AreEqual(documentName, foundMovedDocument.Name);
                }
            }

            await TestAssets.CleanupTestDocumentAsync(3, contextConfig: TestCommon.NoGroupTestSite);
        }
        #endregion

        #region Add file
        [TestMethod]
        public async Task AddFileToFolderTest()
        {
            //TestCommon.Instance.Mocking = false;
            using (var context = await TestCommon.Instance.GetContextAsync(TestCommon.TestSite))
            {
                IFolder parentFolder = await context.Web.Folders.FirstOrDefaultAsync(f => f.Name == "SiteAssets");

                string fileName = TestCommon.GetPnPSdkTestAssetName("test_added.docx");
                IFile addedFile = await parentFolder.Files.AddAsync(fileName, System.IO.File.OpenRead($".{Path.DirectorySeparatorChar}TestAssets{Path.DirectorySeparatorChar}test.docx"));

                // Test the created object
                Assert.IsNotNull(addedFile);
                Assert.AreEqual(fileName, addedFile.Name);
                Assert.AreNotEqual(default, addedFile.UniqueId);

                await addedFile.DeleteAsync();
            }
        }

        [TestMethod]
        public async Task AddChunkedFileToFolderTest()
        {
            //TestCommon.Instance.Mocking = false;
            using (var context = await TestCommon.Instance.GetContextAsync(TestCommon.TestSite))
            {
                IFolder parentFolder = await context.Web.Folders.FirstOrDefaultAsync(f => f.Name == "SiteAssets");

                string fileName = TestCommon.GetPnPSdkTestAssetName("testchunked_added.docx");

                IFile addedFile = await parentFolder.Files.AddAsync(fileName, System.IO.File.OpenRead($".{Path.DirectorySeparatorChar}TestAssets{Path.DirectorySeparatorChar}testchunked.docx"));

                // Test the created object
                Assert.IsNotNull(addedFile);
                Assert.AreEqual(fileName, addedFile.Name);
                Assert.AreNotEqual(default, addedFile.UniqueId);

                await addedFile.DeleteAsync();
            }
        }

        [TestMethod]
        public async Task AddFileToLibraryFolderTest()
        {
            //TestCommon.Instance.Mocking = false;
            using (var context = await TestCommon.Instance.GetContextAsync(TestCommon.TestSite))
            {
                var fileName = TestCommon.GetPnPSdkTestAssetName("test_added.docx");

                IFolder folder = await context.Web.Lists.GetByTitle("Documents").RootFolder.GetAsync();
                IFile addedFile = await folder.Files.AddAsync(fileName, System.IO.File.OpenRead($".{Path.DirectorySeparatorChar}TestAssets{Path.DirectorySeparatorChar}test.docx"));

                Assert.IsNotNull(addedFile);
                Assert.AreEqual(fileName, addedFile.Name);
                Assert.AreNotEqual(default, addedFile.UniqueId);

                await addedFile.DeleteAsync();
            }
        }
        #endregion

        #region Get file content
        [TestMethod]
        public async Task GetFileContentAsyncTest()
        {
            //TestCommon.Instance.Mocking = false;
            using (var context = await TestCommon.Instance.GetContextAsync(TestCommon.TestSite))
            {
                string sharedDocumentsFolderUrl = $"{context.Uri.PathAndQuery}/Shared Documents";
                IFolder folder = await context.Web.GetFolderByServerRelativeUrlAsync(sharedDocumentsFolderUrl);
                string fileContent = "PnP Rocks !!!";
                var contentStream = new MemoryStream(Encoding.UTF8.GetBytes("PnP Rocks !!!"));
                string fileName = $"{nameof(GetFileContentAsyncTest)}.txt";
                IFile testFile = await folder.Files.AddAsync(fileName, contentStream);

                // Test the created object
                Assert.IsNotNull(testFile);

                // Get the file to download 
                // TODO This is needed because the API URL tokens are not resolved on file from AddAsync(), it would be nice not to need to refetch the file
                string fileUrl = $"{sharedDocumentsFolderUrl}/{fileName}";
                IFile fileToDownload = await context.Web.GetFileByServerRelativeUrlAsync(fileUrl);

                // Download the content
                Stream downloadedContentStream = await fileToDownload.GetContentAsync();
                downloadedContentStream.Seek(0, SeekOrigin.Begin);
                // Get string from the content stream
                string downloadedContent = new StreamReader(downloadedContentStream).ReadToEnd();

                Assert.AreEqual(fileContent, downloadedContent);

                await fileToDownload.DeleteAsync();
            }
        }

        [TestMethod]
        public async Task GetFileContentTest()
        {
            //TestCommon.Instance.Mocking = false;
            using (var context = await TestCommon.Instance.GetContextAsync(TestCommon.TestSite))
            {
                string sharedDocumentsFolderUrl = $"{context.Uri.PathAndQuery}/Shared Documents";
                IFolder folder = await context.Web.GetFolderByServerRelativeUrlAsync(sharedDocumentsFolderUrl);
                string fileContent = "PnP Rocks !!!";
                var contentStream = new MemoryStream(Encoding.UTF8.GetBytes("PnP Rocks !!!"));
                string fileName = $"{nameof(GetFileContentTest)}.txt";
                IFile testFile = await folder.Files.AddAsync(fileName, contentStream);

                // Test the created object
                Assert.IsNotNull(testFile);

                // Get the file to download 
                // TODO This is needed because the API URL tokens are not resolved on file from AddAsync(), it would be nice not to need to refetch the file
                string fileUrl = $"{sharedDocumentsFolderUrl}/{fileName}";
                IFile fileToDownload = await context.Web.GetFileByServerRelativeUrlAsync(fileUrl);

                // Download the content
                Stream downloadedContentStream = fileToDownload.GetContent();
                downloadedContentStream.Seek(0, SeekOrigin.Begin);
                // Get string from the content stream
                string downloadedContent = new StreamReader(downloadedContentStream).ReadToEnd();

                Assert.AreEqual(fileContent, downloadedContent);

                await fileToDownload.DeleteAsync();
            }
        }

        [TestMethod]
        public async Task GetFileContentBytesAsyncTest()
        {
            //TestCommon.Instance.Mocking = false;
            using (var context = await TestCommon.Instance.GetContextAsync(TestCommon.TestSite))
            {
                string sharedDocumentsFolderUrl = $"{context.Uri.PathAndQuery}/Shared Documents";
                IFolder folder = await context.Web.GetFolderByServerRelativeUrlAsync(sharedDocumentsFolderUrl);
                string fileContent = "PnP Rocks !!!";
                var contentStream = new MemoryStream(Encoding.UTF8.GetBytes("PnP Rocks !!!"));
                string fileName = $"{nameof(GetFileContentBytesAsyncTest)}.txt";
                IFile testFile = await folder.Files.AddAsync(fileName, contentStream);

                // Test the created object
                Assert.IsNotNull(testFile);

                // Get the file to download 
                // TODO This is needed because the API URL tokens are not resolved on file from AddAsync(), it would be nice not to need to refetch the file
                string fileUrl = $"{sharedDocumentsFolderUrl}/{fileName}";
                IFile fileToDownload = await context.Web.GetFileByServerRelativeUrlAsync(fileUrl);

                // Download the content
                byte[] downloadedContentBytes = await fileToDownload.GetContentBytesAsync();
                // Get string from the content stream
                string downloadedContent = Encoding.UTF8.GetString(downloadedContentBytes);

                Assert.AreEqual(fileContent, downloadedContent);

                await fileToDownload.DeleteAsync();
            }
        }

        [TestMethod]
        public async Task GetFileContentBytesTest()
        {
            //TestCommon.Instance.Mocking = false;
            using (var context = await TestCommon.Instance.GetContextAsync(TestCommon.TestSite))
            {
                string sharedDocumentsFolderUrl = $"{context.Uri.PathAndQuery}/Shared Documents";
                IFolder folder = await context.Web.GetFolderByServerRelativeUrlAsync(sharedDocumentsFolderUrl);
                string fileContent = "PnP Rocks !!!";
                var contentStream = new MemoryStream(Encoding.UTF8.GetBytes("PnP Rocks !!!"));
                string fileName = $"{nameof(GetFileContentBytesTest)}.txt";
                IFile testFile = await folder.Files.AddAsync(fileName, contentStream);

                // Test the created object
                Assert.IsNotNull(testFile);

                // Get the file to download 
                // TODO This is needed because the API URL tokens are not resolved on file from AddAsync(), it would be nice not to need to refetch the file
                string fileUrl = $"{sharedDocumentsFolderUrl}/{fileName}";
                IFile fileToDownload = await context.Web.GetFileByServerRelativeUrlAsync(fileUrl);

                // Download the content
                byte[] downloadedContentBytes = fileToDownload.GetContentBytes();
                // Get string from the content stream
                string downloadedContent = Encoding.UTF8.GetString(downloadedContentBytes);

                Assert.AreEqual(fileContent, downloadedContent);

                await fileToDownload.DeleteAsync();
            }
        }

        [TestMethod]
        public async Task GetFileVersionContentAsyncTest()
        {
            //TestCommon.Instance.Mocking = false;

            (string libraryName, _, _) = await TestAssets.CreateTestDocumentInDedicatedLibraryAsync(0, parentLibraryEnableVersioning: true, parentLibraryEnableMinorVersions: true);

            using (var context = await TestCommon.Instance.GetContextAsync(TestCommon.TestSite, 1))
            {
                var list = await context.Web.Lists.GetByTitleAsync(libraryName, l => l.RootFolder.QueryProperties(f => f.ServerRelativeUrl));

                const string fileContent1 = "PnP Rocks !!!";
                const string fileContent2 = "BlahBlahBlah???";

                var contentStream1 = new MemoryStream(Encoding.UTF8.GetBytes(fileContent1));
                var contentStream2 = new MemoryStream(Encoding.UTF8.GetBytes(fileContent2));

                string documentName = $"{nameof(GetFileVersionContentAsyncTest)}.txt";
                IFile testDocument = await list.RootFolder.Files.AddAsync(documentName, contentStream1);

                // Create 2 additional minor versions
                await testDocument.CheckoutAsync();
                await testDocument.CheckinAsync();
                await testDocument.CheckoutAsync();
                await testDocument.CheckinAsync();

                // Create major version
                await testDocument.CheckoutAsync();
                testDocument = await list.RootFolder.Files.AddAsync(documentName, contentStream2, true);
                await testDocument.CheckinAsync("OVERWROTE A FILE", CheckinType.MajorCheckIn);

                // Create another major version
                await testDocument.CheckoutAsync();
                await testDocument.CheckinAsync("TEST COMMENT", CheckinType.MajorCheckIn);

                IFile documentWithVersions = await context.Web.GetFileByServerRelativeUrlAsync(testDocument.ServerRelativeUrl,
                    f => f.Versions,
                    f => f.CheckInComment,
                    f => f.MajorVersion,
                    f => f.MinorVersion,
                    f => f.UIVersionLabel);

                Assert.AreEqual("TEST COMMENT", documentWithVersions.CheckInComment);
                Assert.AreEqual(2, documentWithVersions.MajorVersion);
                Assert.AreEqual(0, documentWithVersions.MinorVersion);
                Assert.AreEqual("2.0", documentWithVersions.UIVersionLabel);

                Assert.IsNotNull(documentWithVersions.Versions);

                var versions = documentWithVersions.Versions.AsRequested().ToList();

                // The versions history contains 2 versions
                Assert.AreEqual(4, versions.Count);

                Assert.AreEqual($"_vti_history/1/{libraryName}/{documentName}", versions.ElementAt(0).Url);

                Assert.AreEqual("0.1", versions.ElementAt(0).VersionLabel);
                Assert.AreEqual("0.2", versions.ElementAt(1).VersionLabel);
                Assert.AreEqual("0.3", versions.ElementAt(2).VersionLabel);
                Assert.AreEqual("1.0", versions.ElementAt(3).VersionLabel);

                Assert.AreEqual("OVERWROTE A FILE", versions.ElementAt(3).CheckInComment);

                Assert.AreEqual(3, versions.ElementAt(2).Id);
                Assert.IsTrue(versions.ElementAt(2).Created != DateTime.MinValue);

                // Download document version content
                Stream downloadedContentStream = await versions.ElementAt(2).GetContentAsync();
                downloadedContentStream.Seek(0, SeekOrigin.Begin);
                // Get string from the content stream
                string downloadedContent = await new StreamReader(downloadedContentStream).ReadToEndAsync();

                Assert.IsTrue(!string.IsNullOrEmpty(downloadedContent));
                Assert.AreEqual(fileContent1, downloadedContent);
                Assert.AreNotEqual(fileContent2, downloadedContent);

                // Get the last file version
                downloadedContentStream = await versions.ElementAt(3).GetContentAsync();
                downloadedContentStream.Seek(0, SeekOrigin.Begin);
                // Get string from the content stream
                downloadedContent = await new StreamReader(downloadedContentStream).ReadToEndAsync();

                Assert.IsTrue(!string.IsNullOrEmpty(downloadedContent));
                Assert.AreEqual(fileContent2, downloadedContent);
                Assert.AreNotEqual(fileContent1, downloadedContent);

                // Download the latest from the actual file
                downloadedContentStream = await documentWithVersions.GetContentAsync();
                downloadedContentStream.Seek(0, SeekOrigin.Begin);
                // Get string from the content stream
                downloadedContent = await new StreamReader(downloadedContentStream).ReadToEndAsync();

                Assert.IsTrue(!string.IsNullOrEmpty(downloadedContent));
                Assert.AreEqual(fileContent2, downloadedContent);
                Assert.AreNotEqual(fileContent1, downloadedContent);
            }

            await TestAssets.CleanupTestDedicatedListAsync(2);
        }

        #endregion

        #region Work with very large files
        //[TestMethod]
        //public async Task AddVeryLargeFileTest()
        //{
        //    TestCommon.Instance.Mocking = false;
        //    using (var context = await TestCommon.Instance.GetContextAsync(TestCommon.TestSite))
        //    {
        //        IFolder parentFolder = await context.Web.Folders.GetFirstOrDefaultAsync(f => f.Name == "SiteAssets");

        //        string fileName = TestCommon.GetPnPSdkTestAssetName("2gb.test");

        //        IFile addedFile = await parentFolder.Files.AddAsync(fileName, System.IO.File.OpenRead($"d:\\temp\\largetestfiles\\2gb.test"));
        //        // Test the created object
        //        Assert.IsNotNull(addedFile);
        //        Assert.AreEqual(fileName, addedFile.Name);
        //        Assert.AreNotEqual(default, addedFile.UniqueId);

        //        //await addedFile.DeleteAsync();
        //    }
        //}

        //[TestMethod]
        //public async Task DownloadVeryLargeFileTest()
        //{
        //    TestCommon.Instance.Mocking = false;
        //    using (var context = await TestCommon.Instance.GetContextAsync(TestCommon.TestSite))
        //    {
        //        IFolder parentFolder = await context.Web.Folders.GetFirstOrDefaultAsync(f => f.Name == "SiteAssets");

        //        string fileName = TestCommon.GetPnPSdkTestAssetName("2gb.test");

        //        string fileUrl = $"{parentFolder.ServerRelativeUrl}/{fileName}";
        //        IFile fileToDownload = await context.Web.GetFileByServerRelativeUrlAsync(fileUrl);

        //        // Download the content
        //        Stream downloadedContentStream = await fileToDownload.GetContentAsync(true);

        //        var bufferSize = 2 * 1024 * 1024;  // 2 MB buffer
        //        using (var content = System.IO.File.Create("d:\\temp\\largetestfiles\\2gb.test.downloaded"))
        //        {
        //            var buffer = new byte[bufferSize];
        //            int read;
        //            while ((read = await downloadedContentStream.ReadAsync(buffer, 0, buffer.Length)) != 0)
        //            {
        //                content.Write(buffer, 0, read);
        //            }
        //        }
        //    }
        //}
        #endregion

        #region Add Template file

        [TestMethod]
        public async Task AddTemplateFileTest()
        {
            //TestCommon.Instance.Mocking = false;
            using (var context = await TestCommon.Instance.GetContextAsync(TestCommon.TestSite))
            {
                IFolder parentFolder = (await context.Web.Lists.GetByTitleAsync("Site Pages", p => p.RootFolder)).RootFolder;

                string fileName = TestCommon.GetPnPSdkTestAssetName("page1.aspx");
                IFile addedFile = await parentFolder.Files.AddTemplateFileAsync($"{parentFolder.ServerRelativeUrl}/{fileName}", TemplateFileType.ClientSidePage);

                // Test the created object
                Assert.IsNotNull(addedFile);
                Assert.AreEqual(fileName, addedFile.Name);
                Assert.AreNotEqual(default, addedFile.UniqueId);

                await addedFile.DeleteAsync();

                fileName = TestCommon.GetPnPSdkTestAssetName("Hi'there is &ok.aspx");
                addedFile = await parentFolder.Files.AddTemplateFileAsync($"{parentFolder.ServerRelativeUrl}/{fileName}", TemplateFileType.ClientSidePage);

                // Test the created object
                Assert.IsNotNull(addedFile);
                Assert.AreEqual(fileName, addedFile.Name);
                Assert.AreNotEqual(default, addedFile.UniqueId);

                await addedFile.DeleteAsync();
            }
        }
        #endregion

        // TODO Implement the update metadata test when the list item Graph identifier can be resolved from the file object
        //[TestMethod]
        //public async Task UpdateFileMetadataTest()
        //{
        //    //TestCommon.Instance.Mocking = false;

        //    await TestAssets.CreateTestDocument(0, "test_update.docx");

        //    using (var context = await TestCommon.Instance.GetContextAsync(TestCommon.TestSite, 1))
        //    {
        //        string testDocumentServerRelativeUrl = $"{context.Uri.PathAndQuery}/Shared Documents/test_update.docx";
        //        IFile testDocument = await context.Web.GetFileByServerRelativeUrlBatchAsync(testDocumentServerRelativeUrl);

        //        testDocument.ListItemAllFields.Values["Title"] = "test_updated.docx";
        //        await testDocument.ListItemAllFields.UpdateAsync();
        //    }

        //    using (var context = await TestCommon.Instance.GetContextAsync(TestCommon.TestSite, 2))
        //    {
        //        string testDocumentServerRelativeUrl = $"{context.Uri.PathAndQuery}/Shared Documents/test.docx";
        //        IFile testDocument = await context.Web.GetFileByServerRelativeUrlBatchAsync(testDocumentServerRelativeUrl);

        //        Assert.AreEqual("test_updated.docx", testDocument.ListItemAllFields.Title);

        //        testDocument.ListItemAllFields.Title = "test.docx";
        //        await testDocument.ListItemAllFields.UpdateAsync();
        //    }

        //    await TestAssets.CleanupTestDocument(2, "test_update.docx");
        //}

        #region Delete
        [TestMethod]
        public async Task DeleteFileAsyncTest()
        {
            //TestCommon.Instance.Mocking = false;
            (_, _, string documentUrl) = await TestAssets.CreateTestDocumentAsync(0);

            using (var context = await TestCommon.Instance.GetContextAsync(TestCommon.TestSite, 1))
            {
                IFile testDocument = await context.Web.GetFileByServerRelativeUrlAsync(documentUrl);
                await testDocument.DeleteAsync();

                try
                {
                    IFile foundDocument = await context.Web.GetFileByServerRelativeUrlAsync(documentUrl);
                    Assert.Fail("The document was found and should not");
                }
                catch (SharePointRestServiceException serviceException)
                {
                    Assert.AreEqual(404, ((SharePointRestError)serviceException.Error).HttpResponseCode);
                }
            }
        }

        [TestMethod]
        public async Task DeleteFileTest()
        {
            //TestCommon.Instance.Mocking = false;
            (_, _, string documentUrl) = await TestAssets.CreateTestDocumentAsync(0);

            using (var context = await TestCommon.Instance.GetContextAsync(TestCommon.TestSite, 1))
            {
                IFile testDocument = await context.Web.GetFileByServerRelativeUrlAsync(documentUrl);
                testDocument.Delete();

                try
                {
                    IFile foundDocument = await context.Web.GetFileByServerRelativeUrlAsync(documentUrl);
                    Assert.Fail("The document was found and should not");
                }
                catch (SharePointRestServiceException serviceException)
                {
                    Assert.AreEqual(404, ((SharePointRestError)serviceException.Error).HttpResponseCode);
                }
            }
        }

        [TestMethod]
        public async Task DeleteFileCurrentBatchAsyncTest()
        {
            //TestCommon.Instance.Mocking = false;
            (_, _, string documentUrl) = await TestAssets.CreateTestDocumentAsync(0);

            using (var context = await TestCommon.Instance.GetContextAsync(TestCommon.TestSite, 1))
            {
                IFile testDocument = await context.Web.GetFileByServerRelativeUrlAsync(documentUrl);
                await testDocument.DeleteBatchAsync();
                await context.ExecuteAsync();

                try
                {
                    IFile foundDocument = await context.Web.GetFileByServerRelativeUrlAsync(documentUrl);
                    Assert.Fail("The document was found and should not");
                }
                catch (SharePointRestServiceException serviceException)
                {
                    Assert.AreEqual(404, ((SharePointRestError)serviceException.Error).HttpResponseCode);
                }
            }
        }

        [TestMethod]
        public async Task DeleteFileCurrentBatchTest()
        {
            //TestCommon.Instance.Mocking = false;
            (_, _, string documentUrl) = await TestAssets.CreateTestDocumentAsync(0);

            using (var context = await TestCommon.Instance.GetContextAsync(TestCommon.TestSite, 1))
            {
                IFile testDocument = await context.Web.GetFileByServerRelativeUrlAsync(documentUrl);
                testDocument.DeleteBatch();
                await context.ExecuteAsync();

                try
                {
                    IFile foundDocument = await context.Web.GetFileByServerRelativeUrlAsync(documentUrl);
                    Assert.Fail("The document was found and should not");
                }
                catch (SharePointRestServiceException serviceException)
                {
                    Assert.AreEqual(404, ((SharePointRestError)serviceException.Error).HttpResponseCode);
                }
            }
        }

        [TestMethod]
        public async Task DeleteFileBatchAsyncTest()
        {
            //TestCommon.Instance.Mocking = false;
            (_, _, string documentUrl) = await TestAssets.CreateTestDocumentAsync(0);

            using (var context = await TestCommon.Instance.GetContextAsync(TestCommon.TestSite, 1))
            {
                IFile testDocument = await context.Web.GetFileByServerRelativeUrlAsync(documentUrl);
                var batch = context.NewBatch();
                await testDocument.DeleteBatchAsync(batch);
                await context.ExecuteAsync(batch);

                try
                {
                    IFile foundDocument = await context.Web.GetFileByServerRelativeUrlAsync(documentUrl);
                    Assert.Fail("The document was found and should not");
                }
                catch (SharePointRestServiceException serviceException)
                {
                    Assert.AreEqual(404, ((SharePointRestError)serviceException.Error).HttpResponseCode);
                }
            }
        }

        [TestMethod]
        public async Task DeleteFileBatchTest()
        {
            //TestCommon.Instance.Mocking = false;
            (_, _, string documentUrl) = await TestAssets.CreateTestDocumentAsync(0);

            using (var context = await TestCommon.Instance.GetContextAsync(TestCommon.TestSite, 1))
            {
                IFile testDocument = await context.Web.GetFileByServerRelativeUrlAsync(documentUrl);
                var batch = context.NewBatch();
                testDocument.DeleteBatch(batch);
                await context.ExecuteAsync(batch);

                try
                {
                    IFile foundDocument = await context.Web.GetFileByServerRelativeUrlAsync(documentUrl);
                    Assert.Fail("The document was found and should not");
                }
                catch (SharePointRestServiceException serviceException)
                {
                    Assert.AreEqual(404, ((SharePointRestError)serviceException.Error).HttpResponseCode);
                }
            }
        }

        #endregion

        #region Get File Properties
        [TestMethod]
        public async Task GetFilePropertiesAsyncTest()
        {
            //TestCommon.Instance.Mocking = false;
            (_, _, string documentUrl) = await TestAssets.CreateTestDocumentAsync(0);

            using (var context = await TestCommon.Instance.GetContextAsync(TestCommon.TestSite, 1))
            {
                IFile documentWithProperties = await context.Web.GetFileByServerRelativeUrlAsync(documentUrl, f => f.Properties);

                Assert.IsNotNull(documentWithProperties.Properties);
                Assert.IsTrue(documentWithProperties.Properties.AsDynamic().ContentTypeId.StartsWith("0x0101"));

                Assert.AreEqual(1, (int)documentWithProperties.Properties["vti_level"]);
                Assert.AreEqual("100", documentWithProperties.Properties["vti_genericcontenttempnextbsnalloc"]);
            }

            await TestAssets.CleanupTestDocumentAsync(2);
        }

        [TestMethod]
        public async Task GetFilePropertiesTest()
        {
            //TestCommon.Instance.Mocking = false;
            (_, _, string documentUrl) = await TestAssets.CreateTestDocumentAsync(0);

            using (var context = await TestCommon.Instance.GetContextAsync(TestCommon.TestSite, 1))
            {
                IFile documentWithProperties = context.Web.GetFileByServerRelativeUrl(documentUrl, f => f.Properties);

                Assert.IsNotNull(documentWithProperties.Properties);
                Assert.IsTrue(documentWithProperties.Properties.AsDynamic().ContentTypeId.StartsWith("0x0101"));
                Assert.AreEqual(1, (int)documentWithProperties.Properties["vti_level"]);
                Assert.AreEqual("100", documentWithProperties.Properties["vti_genericcontenttempnextbsnalloc"]);
            }

            await TestAssets.CleanupTestDocumentAsync(2);
        }

        [TestMethod]
        public async Task GetFilePropertiesCurrentBatchAsyncTest()
        {
            //TestCommon.Instance.Mocking = false;
            (_, _, string documentUrl) = await TestAssets.CreateTestDocumentAsync(0);

            using (var context = await TestCommon.Instance.GetContextAsync(TestCommon.TestSite, 1))
            {
                IFile documentWithProperties = await context.Web.GetFileByServerRelativeUrlBatchAsync(documentUrl, f => f.Properties);
                await context.ExecuteAsync();

                Assert.IsNotNull(documentWithProperties.Properties);
                Assert.IsTrue(documentWithProperties.Properties.AsDynamic().ContentTypeId.StartsWith("0x0101"));
                Assert.AreEqual(1, (int)documentWithProperties.Properties["vti_level"]);
                Assert.AreEqual("100", documentWithProperties.Properties["vti_genericcontenttempnextbsnalloc"]);
            }

            await TestAssets.CleanupTestDocumentAsync(2);
        }

        [TestMethod]
        public async Task GetFilePropertiesCurrentBatchTest()
        {
            //TestCommon.Instance.Mocking = false;
            (_, _, string documentUrl) = await TestAssets.CreateTestDocumentAsync(0);

            using (var context = await TestCommon.Instance.GetContextAsync(TestCommon.TestSite, 1))
            {
                IFile documentWithProperties = context.Web.GetFileByServerRelativeUrlBatch(documentUrl, f => f.Properties);
                await context.ExecuteAsync();

                Assert.IsNotNull(documentWithProperties.Properties);
                Assert.IsTrue(documentWithProperties.Properties.AsDynamic().ContentTypeId.StartsWith("0x0101"));
                Assert.AreEqual(1, (int)documentWithProperties.Properties["vti_level"]);
                Assert.AreEqual("100", documentWithProperties.Properties["vti_genericcontenttempnextbsnalloc"]);
            }

            await TestAssets.CleanupTestDocumentAsync(2);
        }

        [TestMethod]
        public async Task GetFilePropertiesBatchAsyncTest()
        {
            //TestCommon.Instance.Mocking = false;
            (_, _, string documentUrl) = await TestAssets.CreateTestDocumentAsync(0);

            using (var context = await TestCommon.Instance.GetContextAsync(TestCommon.TestSite, 1))
            {
                var batch = context.NewBatch();
                IFile documentWithProperties = await context.Web.GetFileByServerRelativeUrlBatchAsync(batch, documentUrl, f => f.Properties);
                await context.ExecuteAsync(batch);

                Assert.IsNotNull(documentWithProperties.Properties);
                Assert.IsTrue(documentWithProperties.Properties.AsDynamic().ContentTypeId.StartsWith("0x0101"));
                Assert.AreEqual(1, (int)documentWithProperties.Properties["vti_level"]);
                Assert.AreEqual("100", documentWithProperties.Properties["vti_genericcontenttempnextbsnalloc"]);
            }

            await TestAssets.CleanupTestDocumentAsync(2);
        }

        [TestMethod]
        public async Task GetFilePropertiesBatchTest()
        {
            //TestCommon.Instance.Mocking = false;
            (_, _, string documentUrl) = await TestAssets.CreateTestDocumentAsync(0);

            using (var context = await TestCommon.Instance.GetContextAsync(TestCommon.TestSite, 1))
            {
                var batch = context.NewBatch();
                IFile documentWithProperties = context.Web.GetFileByServerRelativeUrlBatch(batch, documentUrl, f => f.Properties);
                await context.ExecuteAsync(batch);

                Assert.IsNotNull(documentWithProperties.Properties);
                Assert.IsTrue(documentWithProperties.Properties.AsDynamic().ContentTypeId.StartsWith("0x0101"));
                Assert.AreEqual(1, (int)documentWithProperties.Properties["vti_level"]);
                Assert.AreEqual("100", documentWithProperties.Properties["vti_genericcontenttempnextbsnalloc"]);
            }

            await TestAssets.CleanupTestDocumentAsync(2);
        }

        #region Set File Properties
        [TestMethod]
        public async Task SetFilePropertiesAsyncTest()
        {
            //TestCommon.Instance.Mocking = false;
            (_, _, string documentUrl) = await TestAssets.CreateTestDocumentAsync(0);

            using (var context = await TestCommon.Instance.GetContextAsync(TestCommon.TestSite, 1))
            {
                IFile documentWithProperties = await context.Web.GetFileByServerRelativeUrlAsync(documentUrl, f => f.Properties, f => f.ServerRelativeUrl);
                var propertyKey = "SetFilePropertiesAsyncTest";
                var myProperty = documentWithProperties.Properties.GetBoolean(propertyKey, false);
                if (myProperty == false)
                {
                    documentWithProperties.Properties[propertyKey] = true;
                    await documentWithProperties.Properties.UpdateAsync();
                }

                using (var context2 = await TestCommon.Instance.GetContextAsync(TestCommon.TestSite, 2))
                {
                    documentWithProperties = await context2.Web.GetFileByServerRelativeUrlAsync(documentUrl, f => f.Properties, f => f.ServerRelativeUrl);
                    myProperty = documentWithProperties.Properties.GetBoolean(propertyKey, false); ;
                    Assert.IsTrue(myProperty == true);

                    documentWithProperties.Properties[propertyKey] = null;
                    await documentWithProperties.Properties.UpdateAsync();
                }

                using (var context3 = await TestCommon.Instance.GetContextAsync(TestCommon.TestSite, 3))
                {
                    documentWithProperties = await context3.Web.GetFileByServerRelativeUrlAsync(documentUrl, f => f.Properties, f => f.ServerRelativeUrl);
                    myProperty = documentWithProperties.Properties.GetBoolean(propertyKey, false);
                    Assert.IsTrue(myProperty == false);
                }
            }

            await TestAssets.CleanupTestDocumentAsync(4);
        }

        [TestMethod]
        public async Task SetFilePropertiesAsyncWithoutLoadingServerRelativeUrlTest()
        {
            //TestCommon.Instance.Mocking = false;
            (_, _, string documentUrl) = await TestAssets.CreateTestDocumentAsync(0);

            bool errorThrown = false;
            try
            {
                using (var context = await TestCommon.Instance.GetContextAsync(TestCommon.TestSite, 1))
                {
                    IFile documentWithProperties = await context.Web.GetFileByServerRelativeUrlAsync(documentUrl, f => f.Properties);
                    var propertyKey = "SetFilePropertiesAsyncTest";
                    var myProperty = documentWithProperties.Properties.GetBoolean(propertyKey, false);
                    if (myProperty == false)
                    {
                        documentWithProperties.Properties[propertyKey] = true;
                        await documentWithProperties.Properties.UpdateAsync();
                    }
                }
            }
            catch (ClientException ex)
            {
                if (ex.Error.Type == ErrorType.Unsupported)
                {
                    errorThrown = true;
                }
            }
            finally
            {
                await TestAssets.CleanupTestDocumentAsync(2);
            }

            Assert.IsTrue(errorThrown);
        }

        #endregion

        #endregion

        #region Get IFile Properties
        [TestMethod]
        public async Task GetIFilePropertiesAsyncTest()
        {
            //TestCommon.Instance.Mocking = false;
            (_, _, string documentUrl) = await TestAssets.CreateTestDocumentAsync(0);

            using (var context = await TestCommon.Instance.GetContextAsync(TestCommon.TestSite, 1))
            {
                IFile documentWithProperties = await context.Web.GetFileByServerRelativeUrlAsync(documentUrl,
                    f => f.HasAlternateContentStreams,
                    f => f.Length,
                    f => f.ServerRedirectedUrl,
                    f => f.VroomDriveID,
                    f => f.VroomItemID);

                Assert.IsNotNull(documentWithProperties);

                Assert.IsTrue(documentWithProperties.UniqueId != Guid.Empty);
                Assert.IsFalse(documentWithProperties.HasAlternateContentStreams);
                Assert.IsTrue(documentWithProperties.Length > 0);
                Assert.IsTrue(!string.IsNullOrEmpty(documentWithProperties.ServerRedirectedUrl) && documentWithProperties.ServerRedirectedUrl.Contains("_layouts/15/Doc.aspx?sourcedoc=", StringComparison.InvariantCultureIgnoreCase));
                Assert.IsTrue(!string.IsNullOrEmpty(documentWithProperties.VroomDriveID));
                Assert.IsTrue(!string.IsNullOrEmpty(documentWithProperties.VroomItemID));
            }

            await TestAssets.CleanupTestDocumentAsync(2);
        }

        [TestMethod]
        public async Task GetIFilePropertiesTest()
        {
            //TestCommon.Instance.Mocking = false;
            (_, _, string documentUrl) = await TestAssets.CreateTestDocumentAsync(0);

            using (var context = await TestCommon.Instance.GetContextAsync(TestCommon.TestSite, 1))
            {
                IFile documentWithProperties = context.Web.GetFileByServerRelativeUrl(documentUrl,
                    f => f.HasAlternateContentStreams,
                    f => f.Length,
                    f => f.ServerRedirectedUrl,
                    f => f.VroomDriveID,
                    f => f.VroomItemID);

                Assert.IsNotNull(documentWithProperties);
                Assert.IsTrue(documentWithProperties.UniqueId != Guid.Empty);
                Assert.IsFalse(documentWithProperties.HasAlternateContentStreams);
                Assert.IsTrue(documentWithProperties.Length > 0);
                Assert.IsTrue(!string.IsNullOrEmpty(documentWithProperties.ServerRedirectedUrl) && documentWithProperties.ServerRedirectedUrl.Contains("_layouts/15/Doc.aspx?sourcedoc=", StringComparison.InvariantCultureIgnoreCase));
                Assert.IsTrue(!string.IsNullOrEmpty(documentWithProperties.VroomDriveID));
                Assert.IsTrue(!string.IsNullOrEmpty(documentWithProperties.VroomItemID));
            }

            await TestAssets.CleanupTestDocumentAsync(2);
        }

        [TestMethod]
        public async Task GetIFilePropertiesCurrentBatchAsyncTest()
        {
            //TestCommon.Instance.Mocking = false;
            (_, _, string documentUrl) = await TestAssets.CreateTestDocumentAsync(0);

            using (var context = await TestCommon.Instance.GetContextAsync(TestCommon.TestSite, 1))
            {
                IFile documentWithProperties = await context.Web.GetFileByServerRelativeUrlBatchAsync(documentUrl,
                    f => f.HasAlternateContentStreams,
                    f => f.Length,
                    f => f.ServerRedirectedUrl,
                    f => f.VroomDriveID,
                    f => f.VroomItemID);
                await context.ExecuteAsync();

                Assert.IsNotNull(documentWithProperties);
                Assert.IsTrue(documentWithProperties.UniqueId != Guid.Empty);
                Assert.IsFalse(documentWithProperties.HasAlternateContentStreams);
                Assert.IsTrue(documentWithProperties.Length > 0);
                Assert.IsTrue(!string.IsNullOrEmpty(documentWithProperties.ServerRedirectedUrl) && documentWithProperties.ServerRedirectedUrl.Contains("_layouts/15/Doc.aspx?sourcedoc=", StringComparison.InvariantCultureIgnoreCase));
                Assert.IsTrue(!string.IsNullOrEmpty(documentWithProperties.VroomDriveID));
                Assert.IsTrue(!string.IsNullOrEmpty(documentWithProperties.VroomItemID));
            }

            await TestAssets.CleanupTestDocumentAsync(2);
        }

        [TestMethod]
        public async Task GetIFilePropertiesCurrentBatchTest()
        {
            //TestCommon.Instance.Mocking = false;
            (_, _, string documentUrl) = await TestAssets.CreateTestDocumentAsync(0);

            using (var context = await TestCommon.Instance.GetContextAsync(TestCommon.TestSite, 1))
            {
                IFile documentWithProperties = context.Web.GetFileByServerRelativeUrlBatch(documentUrl,
                    f => f.HasAlternateContentStreams,
                    f => f.Length,
                    f => f.ServerRedirectedUrl,
                    f => f.VroomDriveID,
                    f => f.VroomItemID);
                await context.ExecuteAsync();

                Assert.IsNotNull(documentWithProperties);
                Assert.IsTrue(documentWithProperties.UniqueId != Guid.Empty);
                Assert.IsFalse(documentWithProperties.HasAlternateContentStreams);
                Assert.IsTrue(documentWithProperties.Length > 0);
                Assert.IsTrue(!string.IsNullOrEmpty(documentWithProperties.ServerRedirectedUrl) && documentWithProperties.ServerRedirectedUrl.Contains("_layouts/15/Doc.aspx?sourcedoc=", StringComparison.InvariantCultureIgnoreCase));
                Assert.IsTrue(!string.IsNullOrEmpty(documentWithProperties.VroomDriveID));
                Assert.IsTrue(!string.IsNullOrEmpty(documentWithProperties.VroomItemID));
            }

            await TestAssets.CleanupTestDocumentAsync(2);
        }

        [TestMethod]
        public async Task GetIFilePropertiesBatchAsyncTest()
        {
            //TestCommon.Instance.Mocking = false;
            (_, _, string documentUrl) = await TestAssets.CreateTestDocumentAsync(0);

            using (var context = await TestCommon.Instance.GetContextAsync(TestCommon.TestSite, 1))
            {
                var batch = context.NewBatch();
                IFile documentWithProperties = await context.Web.GetFileByServerRelativeUrlBatchAsync(batch, documentUrl,
                    f => f.HasAlternateContentStreams,
                    f => f.Length,
                    f => f.ServerRedirectedUrl,
                    f => f.VroomDriveID,
                    f => f.VroomItemID);
                await context.ExecuteAsync(batch);

                Assert.IsNotNull(documentWithProperties);
                Assert.IsTrue(documentWithProperties.UniqueId != Guid.Empty);
                Assert.IsFalse(documentWithProperties.HasAlternateContentStreams);
                Assert.IsTrue(documentWithProperties.Length > 0);
                Assert.IsTrue(!string.IsNullOrEmpty(documentWithProperties.ServerRedirectedUrl) && documentWithProperties.ServerRedirectedUrl.Contains("_layouts/15/Doc.aspx?sourcedoc=", StringComparison.InvariantCultureIgnoreCase));
                Assert.IsTrue(!string.IsNullOrEmpty(documentWithProperties.VroomDriveID));
                Assert.IsTrue(!string.IsNullOrEmpty(documentWithProperties.VroomItemID));
            }

            await TestAssets.CleanupTestDocumentAsync(2);
        }

        [TestMethod]
        public async Task GetIFilePropertiesBatchTest()
        {
            //TestCommon.Instance.Mocking = false;
            (_, _, string documentUrl) = await TestAssets.CreateTestDocumentAsync(0);

            using (var context = await TestCommon.Instance.GetContextAsync(TestCommon.TestSite, 1))
            {
                var batch = context.NewBatch();
                IFile documentWithProperties = context.Web.GetFileByServerRelativeUrlBatch(batch, documentUrl,
                    f => f.HasAlternateContentStreams,
                    f => f.Length,
                    f => f.ServerRedirectedUrl,
                    f => f.VroomDriveID,
                    f => f.VroomItemID);
                await context.ExecuteAsync(batch);

                Assert.IsNotNull(documentWithProperties);
                Assert.IsTrue(documentWithProperties.UniqueId != Guid.Empty);
                Assert.IsFalse(documentWithProperties.HasAlternateContentStreams);
                Assert.IsTrue(documentWithProperties.Length > 0);
                Assert.IsTrue(!string.IsNullOrEmpty(documentWithProperties.ServerRedirectedUrl) && documentWithProperties.ServerRedirectedUrl.Contains("_layouts/15/Doc.aspx?sourcedoc=", StringComparison.InvariantCultureIgnoreCase));
                Assert.IsTrue(!string.IsNullOrEmpty(documentWithProperties.VroomDriveID));
                Assert.IsTrue(!string.IsNullOrEmpty(documentWithProperties.VroomItemID));
            }

            await TestAssets.CleanupTestDocumentAsync(2);
        }
        #endregion

        #region Get File IRM
        [TestMethod]
        public async Task GetFileIRMSettingsAsyncTest()
        {
            //TestCommon.Instance.Mocking = false;
            (_, _, string documentUrl) = await TestAssets.CreateTestDocumentAsync(0);

            using (var context = await TestCommon.Instance.GetContextAsync(TestCommon.TestSite, 1))
            {
                IFile documentWithIrm = await context.Web.GetFileByServerRelativeUrlAsync(documentUrl, f => f.InformationRightsManagementSettings);

                // TODO The asserts below checks the IRM settings are properly returned. More advanced tests should be done on a IRM enabled and configured tenant
                Assert.IsNotNull(documentWithIrm.InformationRightsManagementSettings);
                Assert.IsFalse(documentWithIrm.InformationRightsManagementSettings.IrmEnabled);
                Assert.AreEqual(90, documentWithIrm.InformationRightsManagementSettings.DocumentAccessExpireDays);
                Assert.AreEqual(30, documentWithIrm.InformationRightsManagementSettings.LicenseCacheExpireDays);
            }

            await TestAssets.CleanupTestDocumentAsync(2);
        }

        [TestMethod]
        public async Task GetFileIRMSettingsTest()
        {
            //TestCommon.Instance.Mocking = false;
            (_, _, string documentUrl) = await TestAssets.CreateTestDocumentAsync(0);

            using (var context = await TestCommon.Instance.GetContextAsync(TestCommon.TestSite, 1))
            {
                IFile documentWithIrm = context.Web.GetFileByServerRelativeUrl(documentUrl, f => f.InformationRightsManagementSettings);

                // TODO The asserts below checks the IRM settings are properly returned. More advanced tests should be done on a IRM enabled and configured tenant
                Assert.IsNotNull(documentWithIrm.InformationRightsManagementSettings);
                Assert.IsFalse(documentWithIrm.InformationRightsManagementSettings.IrmEnabled);
                Assert.AreEqual(90, documentWithIrm.InformationRightsManagementSettings.DocumentAccessExpireDays);
                Assert.AreEqual(30, documentWithIrm.InformationRightsManagementSettings.LicenseCacheExpireDays);
            }

            await TestAssets.CleanupTestDocumentAsync(2);
        }

        [TestMethod]
        public async Task GetFileIRMSettingsCurrentBatchAsyncTest()
        {
            //TestCommon.Instance.Mocking = false;
            (_, _, string documentUrl) = await TestAssets.CreateTestDocumentAsync(0);

            using (var context = await TestCommon.Instance.GetContextAsync(TestCommon.TestSite, 1))
            {
                IFile documentWithIrm = await context.Web.GetFileByServerRelativeUrlBatchAsync(documentUrl, f => f.InformationRightsManagementSettings);
                await context.ExecuteAsync();

                // TODO The asserts below checks the IRM settings are properly returned. More advanced tests should be done on a IRM enabled and configured tenant
                Assert.IsNotNull(documentWithIrm.InformationRightsManagementSettings);
                Assert.IsFalse(documentWithIrm.InformationRightsManagementSettings.IrmEnabled);
                Assert.AreEqual(90, documentWithIrm.InformationRightsManagementSettings.DocumentAccessExpireDays);
                Assert.AreEqual(30, documentWithIrm.InformationRightsManagementSettings.LicenseCacheExpireDays);
            }

            await TestAssets.CleanupTestDocumentAsync(2);
        }

        [TestMethod]
        public async Task GetFileIRMSettingsCurrentBatchTest()
        {
            //TestCommon.Instance.Mocking = false;
            (_, _, string documentUrl) = await TestAssets.CreateTestDocumentAsync(0);

            using (var context = await TestCommon.Instance.GetContextAsync(TestCommon.TestSite, 1))
            {
                IFile documentWithIrm = context.Web.GetFileByServerRelativeUrlBatch(documentUrl, f => f.InformationRightsManagementSettings);
                await context.ExecuteAsync();

                // TODO The asserts below checks the IRM settings are properly returned. More advanced tests should be done on a IRM enabled and configured tenant
                Assert.IsNotNull(documentWithIrm.InformationRightsManagementSettings);
                Assert.IsFalse(documentWithIrm.InformationRightsManagementSettings.IrmEnabled);
                Assert.AreEqual(90, documentWithIrm.InformationRightsManagementSettings.DocumentAccessExpireDays);
                Assert.AreEqual(30, documentWithIrm.InformationRightsManagementSettings.LicenseCacheExpireDays);
            }

            await TestAssets.CleanupTestDocumentAsync(2);
        }

        [TestMethod]
        public async Task GetFileIRMSettingsBatchAsyncTest()
        {
            //TestCommon.Instance.Mocking = false;
            (_, _, string documentUrl) = await TestAssets.CreateTestDocumentAsync(0);

            using (var context = await TestCommon.Instance.GetContextAsync(TestCommon.TestSite, 1))
            {
                var batch = context.NewBatch();
                IFile documentWithIrm = await context.Web.GetFileByServerRelativeUrlBatchAsync(batch, documentUrl, f => f.InformationRightsManagementSettings);
                await context.ExecuteAsync(batch);

                // TODO The asserts below checks the IRM settings are properly returned. More advanced tests should be done on a IRM enabled and configured tenant
                Assert.IsNotNull(documentWithIrm.InformationRightsManagementSettings);
                Assert.IsFalse(documentWithIrm.InformationRightsManagementSettings.IrmEnabled);
                Assert.AreEqual(90, documentWithIrm.InformationRightsManagementSettings.DocumentAccessExpireDays);
                Assert.AreEqual(30, documentWithIrm.InformationRightsManagementSettings.LicenseCacheExpireDays);
            }

            await TestAssets.CleanupTestDocumentAsync(2);
        }

        [TestMethod]
        public async Task GetFileIRMSettingsBatchTest()
        {
            //TestCommon.Instance.Mocking = false;
            (_, _, string documentUrl) = await TestAssets.CreateTestDocumentAsync(0);

            using (var context = await TestCommon.Instance.GetContextAsync(TestCommon.TestSite, 1))
            {
                var batch = context.NewBatch();
                IFile documentWithIrm = context.Web.GetFileByServerRelativeUrlBatch(batch, documentUrl, f => f.InformationRightsManagementSettings);
                await context.ExecuteAsync(batch);

                // TODO The asserts below checks the IRM settings are properly returned. More advanced tests should be done on a IRM enabled and configured tenant
                Assert.IsNotNull(documentWithIrm.InformationRightsManagementSettings);
                Assert.IsFalse(documentWithIrm.InformationRightsManagementSettings.IrmEnabled);
                Assert.AreEqual(90, documentWithIrm.InformationRightsManagementSettings.DocumentAccessExpireDays);
                Assert.AreEqual(30, documentWithIrm.InformationRightsManagementSettings.LicenseCacheExpireDays);
            }

            await TestAssets.CleanupTestDocumentAsync(2);
        }

        [TestMethod]
        public async Task GetFileEffectiveIRMSettingsTest()
        {
            //TestCommon.Instance.Mocking = false;
            (_, _, string documentUrl) = await TestAssets.CreateTestDocumentAsync(0);

            using (var context = await TestCommon.Instance.GetContextAsync(TestCommon.TestSite, 1))
            {
                // Enable IRM on the library
                var list = await context.Web.Lists.GetByTitleAsync("Documents", p => p.IrmEnabled, p => p.InformationRightsManagementSettings);
                list.IrmEnabled = true;
                await list.UpdateAsync();

                IFile documentWithEffectiveIrm = await context.Web.GetFileByServerRelativeUrlAsync(documentUrl, f => f.EffectiveInformationRightsManagementSettings);

                // TODO The asserts below checks the effective IRM settings object is instantiated. More relevant tests should be done on a IRM enabled and configured tenant
                Assert.IsNotNull(documentWithEffectiveIrm.EffectiveInformationRightsManagementSettings);

                // turn off IRM again
                list.IrmEnabled = false;
                await list.UpdateAsync();

            }

            await TestAssets.CleanupTestDocumentAsync(2);
        }
        #endregion

        #region Get file versions
        [TestMethod]
        public async Task GetFileVersionsAsyncTest()
        {
            //TestCommon.Instance.Mocking = false;
            (string libraryName, string documentName, string documentUrl) = await TestAssets.CreateTestDocumentInDedicatedLibraryAsync(0, parentLibraryEnableVersioning: true, parentLibraryEnableMinorVersions: true);

            using (var context = await TestCommon.Instance.GetContextAsync(TestCommon.TestSite, 1))
            {
                IFile testDocument = await context.Web.GetFileByServerRelativeUrlAsync(documentUrl);
                // Create 2 minor versions
                await testDocument.CheckoutAsync();
                await testDocument.CheckinAsync();
                await testDocument.CheckoutAsync();
                await testDocument.CheckinAsync();

                await testDocument.CheckoutAsync();
                await testDocument.CheckinAsync("TEST COMMENT", CheckinType.MajorCheckIn);

                IFile documentWithVersions = await context.Web.GetFileByServerRelativeUrlAsync(documentUrl, f => f.Versions);

                Assert.IsNotNull(documentWithVersions.Versions);

                var versions = documentWithVersions.Versions.AsRequested().ToList();

                // The versions history contains 2 versions
                Assert.AreEqual(3, versions.Count);
                Assert.AreEqual($"_vti_history/1/{libraryName}/{documentName}", versions.ElementAt(0).Url);
                Assert.AreEqual("0.1", versions.ElementAt(0).VersionLabel);
                Assert.AreEqual("0.2", versions.ElementAt(1).VersionLabel);

                Assert.AreEqual(3, versions.ElementAt(2).Id);
                Assert.IsTrue(versions.ElementAt(2).Created != DateTime.MinValue);
            }

            await TestAssets.CleanupTestDedicatedListAsync(3);
        }

        [TestMethod]
        public async Task GetFileVersionsTest()
        {
            //TestCommon.Instance.Mocking = false;
            (string libraryName, string documentName, string documentUrl) = await TestAssets.CreateTestDocumentInDedicatedLibraryAsync(0, parentLibraryEnableVersioning: true, parentLibraryEnableMinorVersions: true);

            using (var context = await TestCommon.Instance.GetContextAsync(TestCommon.TestSite, 1))
            {
                IFile testDocument = await context.Web.GetFileByServerRelativeUrlAsync(documentUrl);
                // Create 2 minor versions
                await testDocument.CheckoutAsync();
                await testDocument.CheckinAsync();
                await testDocument.CheckoutAsync();
                await testDocument.CheckinAsync();

                IFile documentWithVersions = context.Web.GetFileByServerRelativeUrl(documentUrl, f => f.Versions);

                Assert.IsNotNull(documentWithVersions.Versions);

                var versions = documentWithVersions.Versions.AsRequested().ToList();

                // The versions history contains 2 versions
                Assert.AreEqual(2, versions.Count);
                Assert.AreEqual($"_vti_history/1/{libraryName}/{documentName}", versions.ElementAt(0).Url);
                Assert.AreEqual("0.1", versions.ElementAt(0).VersionLabel);
                Assert.AreEqual("0.2", versions.ElementAt(1).VersionLabel);
            }

            await TestAssets.CleanupTestDedicatedListAsync(3);
        }

        [TestMethod]
        public async Task GetFileVersionsCurrentBatchAsyncTest()
        {
            //TestCommon.Instance.Mocking = false;
            (string libraryName, string documentName, string documentUrl) = await TestAssets.CreateTestDocumentInDedicatedLibraryAsync(0, parentLibraryEnableVersioning: true, parentLibraryEnableMinorVersions: true);

            using (var context = await TestCommon.Instance.GetContextAsync(TestCommon.TestSite, 1))
            {
                IFile testDocument = await context.Web.GetFileByServerRelativeUrlAsync(documentUrl);
                // Create 2 minor versions
                await testDocument.CheckoutBatchAsync();
                await testDocument.CheckinBatchAsync();
                await testDocument.CheckoutBatchAsync();
                await testDocument.CheckinBatchAsync();
                await context.ExecuteAsync();

                IFile documentWithVersions = await context.Web.GetFileByServerRelativeUrlBatchAsync(documentUrl, f => f.Versions);
                await context.ExecuteAsync();

                Assert.IsNotNull(documentWithVersions.Versions);

                var versions = documentWithVersions.Versions.AsRequested().ToList();

                // The versions history contains 2 versions
                Assert.AreEqual(2, versions.Count);
                Assert.AreEqual($"_vti_history/1/{libraryName}/{documentName}", versions.ElementAt(0).Url);
                Assert.AreEqual("0.1", versions.ElementAt(0).VersionLabel);
                Assert.AreEqual("0.2", versions.ElementAt(1).VersionLabel);
            }

            await TestAssets.CleanupTestDedicatedListAsync(3);
        }

        [TestMethod]
        public async Task GetFileVersionsCurrentBatchTest()
        {
            //TestCommon.Instance.Mocking = false;
            (string libraryName, string documentName, string documentUrl) = await TestAssets.CreateTestDocumentInDedicatedLibraryAsync(0, parentLibraryEnableVersioning: true, parentLibraryEnableMinorVersions: true);

            using (var context = await TestCommon.Instance.GetContextAsync(TestCommon.TestSite, 1))
            {
                IFile testDocument = await context.Web.GetFileByServerRelativeUrlAsync(documentUrl);
                // Create 2 minor versions
                testDocument.CheckoutBatch();
                testDocument.CheckinBatch();
                testDocument.CheckoutBatch();
                testDocument.CheckinBatch();
                await context.ExecuteAsync();

                IFile documentWithVersions = context.Web.GetFileByServerRelativeUrlBatch(documentUrl, f => f.Versions);
                await context.ExecuteAsync();

                Assert.IsNotNull(documentWithVersions.Versions);

                var versions = documentWithVersions.Versions.AsRequested().ToList();

                // The versions history contains 2 versions
                Assert.AreEqual(2, versions.Count);
                Assert.AreEqual($"_vti_history/1/{libraryName}/{documentName}", versions.ElementAt(0).Url);
                Assert.AreEqual("0.1", versions.ElementAt(0).VersionLabel);
                Assert.AreEqual("0.2", versions.ElementAt(1).VersionLabel);
            }

            await TestAssets.CleanupTestDedicatedListAsync(3);
        }

        [TestMethod]
        public async Task GetFileVersionsBatchAsyncTest()
        {
            //TestCommon.Instance.Mocking = false;
            (string libraryName, string documentName, string documentUrl) = await TestAssets.CreateTestDocumentInDedicatedLibraryAsync(0, parentLibraryEnableVersioning: true, parentLibraryEnableMinorVersions: true);

            using (var context = await TestCommon.Instance.GetContextAsync(TestCommon.TestSite, 1))
            {
                var newBatch = context.NewBatch();

                IFile testDocument = await context.Web.GetFileByServerRelativeUrlAsync(documentUrl);
                // Create 2 minor versions
                await testDocument.CheckoutBatchAsync(newBatch);
                await testDocument.CheckinBatchAsync(newBatch);
                await testDocument.CheckoutBatchAsync(newBatch);
                await testDocument.CheckinBatchAsync(newBatch);

                await context.ExecuteAsync(newBatch);

                var batch = context.NewBatch();
                IFile documentWithVersions = await context.Web.GetFileByServerRelativeUrlBatchAsync(batch, documentUrl, f => f.Versions);
                await context.ExecuteAsync(batch);

                Assert.IsNotNull(documentWithVersions.Versions);

                var versions = documentWithVersions.Versions.AsRequested().ToList();

                // The versions history contains 2 versions
                Assert.AreEqual(2, versions.Count);
                Assert.AreEqual($"_vti_history/1/{libraryName}/{documentName}", versions.ElementAt(0).Url);
                Assert.AreEqual("0.1", versions.ElementAt(0).VersionLabel);
                Assert.AreEqual("0.2", versions.ElementAt(1).VersionLabel);
            }

            await TestAssets.CleanupTestDedicatedListAsync(3);
        }

        [TestMethod]
        public async Task GetFileVersionsBatchTest()
        {
            //TestCommon.Instance.Mocking = false;
            (string libraryName, string documentName, string documentUrl) = await TestAssets.CreateTestDocumentInDedicatedLibraryAsync(0, parentLibraryEnableVersioning: true, parentLibraryEnableMinorVersions: true);

            using (var context = await TestCommon.Instance.GetContextAsync(TestCommon.TestSite, 1))
            {
                var newBatch = context.NewBatch();

                IFile testDocument = await context.Web.GetFileByServerRelativeUrlAsync(documentUrl);
                // Create 2 minor versions
                testDocument.CheckoutBatch(newBatch);
                testDocument.CheckinBatch(newBatch);
                testDocument.CheckoutBatch(newBatch);
                testDocument.CheckinBatch(newBatch);
                await context.ExecuteAsync(newBatch);

                var batch = context.NewBatch();
                IFile documentWithVersions = context.Web.GetFileByServerRelativeUrlBatch(batch, documentUrl, f => f.Versions);
                await context.ExecuteAsync(batch);

                Assert.IsNotNull(documentWithVersions.Versions);

                var versions = documentWithVersions.Versions.AsRequested().ToList();

                // The versions history contains 2 versions
                Assert.AreEqual(2, versions.Count);
                Assert.AreEqual($"_vti_history/1/{libraryName}/{documentName}", versions.ElementAt(0).Url);
                Assert.AreEqual("0.1", versions.ElementAt(0).VersionLabel);
                Assert.AreEqual("0.2", versions.ElementAt(1).VersionLabel);
            }

            await TestAssets.CleanupTestDedicatedListAsync(3);
        }

        #endregion

        #region File <-> ListItem handling
        [TestMethod]
        public async Task GetFileByServerRelativeUrlListItemUpdatesTest()
        {
            //TestCommon.Instance.Mocking = false;

            (_, string documentName, string documentUrl) = await TestAssets.CreateTestDocumentAsync(0);

            using (var context = await TestCommon.Instance.GetContextAsync(TestCommon.TestSite, 1))
            {
                IFile testDocument = await context.Web.GetFileByServerRelativeUrlAsync(documentUrl, p => p.Name, p => p.ServerRelativeUrl, p => p.ListItemAllFields);

                Assert.IsNotNull(testDocument);
                Assert.AreEqual(documentName, testDocument.Name);
                Assert.AreEqual(documentUrl, testDocument.ServerRelativeUrl);

                // Ensure list item properties, since the ListItem model's parent is a File this is a special case
                await testDocument.ListItemAllFields.EnsurePropertiesAsync(p => p.Title, p => p.Id);
                Assert.IsTrue(testDocument.ListItemAllFields.IsPropertyAvailable(p => p.Id));

                // Update title
                testDocument.ListItemAllFields.Title = "NewTitle";
                await testDocument.ListItemAllFields.UpdateAsync();


                await testDocument.LoadAsync(p => p.ListId);

                Assert.IsTrue(testDocument.ListId != Guid.Empty);
            }

            await TestAssets.CleanupTestDocumentAsync(2);
        }

        #endregion

        #region TESTS TO REVIEW - Get file versionevents
        [TestMethod]
        public async Task GetFileVersionEventsAsyncTest()
        {
            //TestCommon.Instance.Mocking = false;
            (string libraryName, string documentName, string documentUrl) = await TestAssets.CreateTestDocumentInDedicatedLibraryAsync(0, parentLibraryEnableVersioning: true, parentLibraryEnableMinorVersions: true);

            using (var context = await TestCommon.Instance.GetContextAsync(TestCommon.TestSite, 1))
            {
                IFile testDocument = await context.Web.GetFileByServerRelativeUrlAsync(documentUrl);
                // Create 2 minor versions
                await testDocument.CheckoutAsync();
                await testDocument.CheckinAsync();
                await testDocument.CheckoutAsync();
                await testDocument.CheckinAsync();

                IFile documentWithVersionEvents = await context.Web.GetFileByServerRelativeUrlAsync(documentUrl, f => f.VersionEvents);

                Assert.IsNotNull(documentWithVersionEvents.VersionEvents);
                // TODO The VersionEvents property return an empty array, double-check what it's supposed to return
                Assert.AreEqual(0, documentWithVersionEvents.VersionEvents.Length);

            }

            await TestAssets.CleanupTestDedicatedListAsync(3);
        }
        #endregion

        #region testing asset documents/libraries helpers

        private async Task<Tuple<string, string, string>> AddMockDocumentToMinorVersioningEnabledLibrary(int contextId,
            [System.Runtime.CompilerServices.CallerMemberName] string libraryName = null,
            [System.Runtime.CompilerServices.CallerMemberName] string fileName = null,
            [System.Runtime.CompilerServices.CallerMemberName] string testName = null)
        {
            if (!fileName.EndsWith(".docx"))
            {
                fileName += ".docx";
            }

            fileName = TestCommon.GetPnPSdkTestAssetName(fileName);
            libraryName = TestCommon.GetPnPSdkTestAssetName(libraryName);

            using (var context = await TestCommon.Instance.GetContextAsync(TestCommon.TestSite, contextId, testName))
            {
                IList documentLibrary = await context.Web.Lists.AddAsync(libraryName, ListTemplateType.DocumentLibrary);
                documentLibrary.EnableVersioning = true;
                documentLibrary.EnableMinorVersions = true;
                await documentLibrary.UpdateAsync();
                IFolder folder = await documentLibrary.RootFolder.GetAsync();
                IFile mockDocument = await folder.Files.AddAsync(fileName, System.IO.File.OpenRead($".{Path.DirectorySeparatorChar}TestAssets{Path.DirectorySeparatorChar}test.docx"));
                return new Tuple<string, string, string>(libraryName, mockDocument.Name, mockDocument.ServerRelativeUrl);
            }
        }

        #endregion

<<<<<<< HEAD
        #region Convert tests

        [TestMethod]
        public async Task ConvertFileAsyncTest()
        {
            //TestCommon.Instance.Mocking = false;

            (_, string documentName, string documentUrl) = await TestAssets.CreateTestDocumentAsync(0);
            IFile pdfFile = null;

            try
            {
                using (var context = await TestCommon.Instance.GetContextAsync(TestCommon.TestSite, 1))
                {
                    IFile testDocument = await context.Web.GetFileByServerRelativeUrlAsync(documentUrl);

                    IFolder folder = await context.Web.GetFolderByServerRelativeUrlAsync(documentUrl.Replace($"/{documentName}", string.Empty));

                    var pdfContent = await testDocument.ConvertToAsync(new ConvertToOptions { Format = ConvertToFormat.Pdf });

                    Assert.IsNotNull(pdfContent);

                    var targetFileName = documentName.Replace(".docx", ".pdf");

                    await folder.Files.AddAsync(targetFileName, pdfContent, true);

                    pdfFile = await context.Web.GetFileByServerRelativeUrlAsync(documentUrl.Replace(".docx", ".pdf"));

                    Assert.IsNotNull(pdfFile);
                }
            }
            finally
            {
                await TestAssets.CleanupTestDocumentAsync(2, fileName: documentName);
                if (pdfFile != null)
                {
                    await pdfFile.DeleteAsync();
                }
            }
        }

        [TestMethod]
        public async Task ConvertImageFileAsyncTest()
        {
            //TestCommon.Instance.Mocking = false;

            IFile jpgFile = null;
            IFile testDocument = null;

            try
            {
                using (var context = await TestCommon.Instance.GetContextAsync(TestCommon.TestSite, 1))
                {
                    // Upload image file
                    string documentName = TestCommon.GetPnPSdkTestAssetName("ConvertImageFileAsyncTest.png");
                    var parentFolder = await context.Web.Lists.GetByTitle("Documents").RootFolder.GetAsync();
                    testDocument = await parentFolder.Files.AddAsync(documentName, System.IO.File.OpenRead($".{Path.DirectorySeparatorChar}TestAssets{Path.DirectorySeparatorChar}parker-ms-300.png"), true);
                    string documentUrl = testDocument.ServerRelativeUrl;

                    IFolder folder = await context.Web.GetFolderByServerRelativeUrlAsync(documentUrl.Replace($"/{documentName}", string.Empty));

                    var jpgContent = await testDocument.ConvertToAsync(new ConvertToOptions { Format = ConvertToFormat.Jpg, JpgFormatHeight = 100, JpgFormatWidth = 100 });

                    Assert.IsNotNull(jpgContent);

                    var targetFileName = documentName.Replace(".png", ".jpg");

                    await folder.Files.AddAsync(targetFileName, jpgContent, true);

                    jpgFile = await context.Web.GetFileByServerRelativeUrlAsync(documentUrl.Replace(".png", ".jpg"));

                    Assert.IsNotNull(jpgFile);
                }
            }
            finally
            {
                if (testDocument != null)
                {
                    await testDocument.DeleteAsync();
                }
                
                if (jpgFile != null)
                {
                    await jpgFile.DeleteAsync();
                }
            }
        }

        [ExpectedException(typeof(ClientException))]
        [TestMethod]
        public async Task ConvertFileAsyncExceptionTest()
        {
            //TestCommon.Instance.Mocking = false;

            IFile testDocument = null;
            try
            {
                using (var context = await TestCommon.Instance.GetContextAsync(TestCommon.TestSite, 1))
                {
                    // Upload image file
                    string documentName = TestCommon.GetPnPSdkTestAssetName("ConvertImageFileAsyncTest.png");
                    var parentFolder = await context.Web.Lists.GetByTitle("Documents").RootFolder.GetAsync();
                    testDocument = await parentFolder.Files.AddAsync(documentName, System.IO.File.OpenRead($".{Path.DirectorySeparatorChar}TestAssets{Path.DirectorySeparatorChar}parker-ms-300.png"), true);
                    string documentUrl = testDocument.ServerRelativeUrl;

                    IFolder folder = await context.Web.GetFolderByServerRelativeUrlAsync(documentUrl.Replace($"/{documentName}", string.Empty));

                    // Try convert image to PDF...not supported
                    var jpgContent = await testDocument.ConvertToAsync(new ConvertToOptions { Format = ConvertToFormat.Pdf });
                }
            }
            finally
            {
                if (testDocument != null)
                {
                    await testDocument.DeleteAsync();
                }
            }
=======
        #region Preview

        [TestMethod]
        public async Task GetFilePreviewAsyncTest()
        {
            //TestCommon.Instance.Mocking = false;
            (_, _, string documentUrl) = await TestAssets.CreateTestDocumentAsync(0);

            using (var context = await TestCommon.Instance.GetContextAsync(TestCommon.TestSite, 1))
            {
                IFile file = await context.Web.GetFileByServerRelativeUrlAsync(documentUrl);

                Assert.IsNotNull(file);

                var filePreview = await file.GetPreviewAsync();

                Assert.IsNotNull(filePreview);
                Assert.IsNotNull(filePreview.GetUrl);
            }

            await TestAssets.CleanupTestDocumentAsync(2);
        }

        [TestMethod]
        public async Task GetFilePreviewIncludingPageAndZoomAsyncTest()
        {
            //TestCommon.Instance.Mocking = false;
            (_, _, string documentUrl) = await TestAssets.CreateTestDocumentAsync(0);

            using (var context = await TestCommon.Instance.GetContextAsync(TestCommon.TestSite, 1))
            {
                IFile file = await context.Web.GetFileByServerRelativeUrlAsync(documentUrl);

                Assert.IsNotNull(file);

                var filePreview = await file.GetPreviewAsync("2", 5);

                Assert.IsNotNull(filePreview);
                Assert.IsNotNull(filePreview.GetUrl);
            }

            await TestAssets.CleanupTestDocumentAsync(2);
>>>>>>> 9e028464
        }

        #endregion
    }
}<|MERGE_RESOLUTION|>--- conflicted
+++ resolved
@@ -3108,7 +3108,6 @@
 
         #endregion
 
-<<<<<<< HEAD
         #region Convert tests
 
         [TestMethod]
@@ -3227,50 +3226,73 @@
                     await testDocument.DeleteAsync();
                 }
             }
-=======
+        }
+
+        #endregion
+
         #region Preview
 
         [TestMethod]
         public async Task GetFilePreviewAsyncTest()
         {
             //TestCommon.Instance.Mocking = false;
-            (_, _, string documentUrl) = await TestAssets.CreateTestDocumentAsync(0);
-
-            using (var context = await TestCommon.Instance.GetContextAsync(TestCommon.TestSite, 1))
-            {
-                IFile file = await context.Web.GetFileByServerRelativeUrlAsync(documentUrl);
-
-                Assert.IsNotNull(file);
-
-                var filePreview = await file.GetPreviewAsync();
-
-                Assert.IsNotNull(filePreview);
-                Assert.IsNotNull(filePreview.GetUrl);
-            }
-
-            await TestAssets.CleanupTestDocumentAsync(2);
+
+            string documentUrl = null;
+            try
+            {
+                (_, _, documentUrl) = await TestAssets.CreateTestDocumentAsync(0);
+
+                using (var context = await TestCommon.Instance.GetContextAsync(TestCommon.TestSite, 1))
+                {
+                    IFile file = await context.Web.GetFileByServerRelativeUrlAsync(documentUrl);
+
+                    Assert.IsNotNull(file);
+
+                    var filePreview = await file.GetPreviewAsync();
+
+                    Assert.IsNotNull(filePreview);
+                    Assert.IsNotNull(filePreview.GetUrl);
+                }
+            }
+            finally
+            {
+                if (documentUrl != null)
+                {
+                    await TestAssets.CleanupTestDocumentAsync(2);
+                }
+            }
         }
 
         [TestMethod]
         public async Task GetFilePreviewIncludingPageAndZoomAsyncTest()
         {
             //TestCommon.Instance.Mocking = false;
-            (_, _, string documentUrl) = await TestAssets.CreateTestDocumentAsync(0);
-
-            using (var context = await TestCommon.Instance.GetContextAsync(TestCommon.TestSite, 1))
-            {
-                IFile file = await context.Web.GetFileByServerRelativeUrlAsync(documentUrl);
-
-                Assert.IsNotNull(file);
-
-                var filePreview = await file.GetPreviewAsync("2", 5);
-
-                Assert.IsNotNull(filePreview);
-                Assert.IsNotNull(filePreview.GetUrl);
-            }
-
-            await TestAssets.CleanupTestDocumentAsync(2);
->>>>>>> 9e028464
+
+            string documentUrl = null;
+            try
+            {
+                (_, _, documentUrl) = await TestAssets.CreateTestDocumentAsync(0);
+
+                using (var context = await TestCommon.Instance.GetContextAsync(TestCommon.TestSite, 1))
+                {
+                    IFile file = await context.Web.GetFileByServerRelativeUrlAsync(documentUrl);
+
+                    Assert.IsNotNull(file);
+
+                    var filePreview = await file.GetPreviewAsync(new PreviewOptions { Page = "2", Zoom = 5 });
+
+                    Assert.IsNotNull(filePreview);
+                    Assert.IsNotNull(filePreview.GetUrl);
+                }
+
+            }
+            finally
+            {
+                if (documentUrl != null)
+                {
+                    await TestAssets.CleanupTestDocumentAsync(2);
+                }
+            }
         }
 
         #endregion
