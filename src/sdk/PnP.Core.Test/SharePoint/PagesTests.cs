--- conflicted
+++ resolved
@@ -265,13 +265,8 @@
                     await context2.Web.EnsurePropertiesAsync(p => p.Features, p => p.IsMultilingual, p => p.SupportedUILanguageIds);
 
                     Assert.IsTrue(context2.Web.Features.AsEnumerable().FirstOrDefault(p => p.DefinitionId == new Guid("24611c05-ee19-45da-955f-6602264abaf8")) != null);
-<<<<<<< HEAD
-                    Assert.IsTrue(context2.Web.SupportedUILanguageIds.AsEnumerable().Contains(1043));
-                    Assert.IsTrue(context2.Web.SupportedUILanguageIds.AsEnumerable().Contains(1036));
-=======
                     Assert.IsTrue(context2.Web.SupportedUILanguageIds.Contains(1043));
                     Assert.IsTrue(context2.Web.SupportedUILanguageIds.Contains(1036));
->>>>>>> b691550c
 
                     // Run ensure again on a site that was ensured previously to see also test that code path
                     await context2.Web.EnsureMultilingualAsync(new List<int>() { 1043, 1036 });
