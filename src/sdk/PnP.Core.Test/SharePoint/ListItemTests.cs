﻿using Microsoft.VisualStudio.TestTools.UnitTesting;
using PnP.Core.Model;
using PnP.Core.Model.Security;
using PnP.Core.Model.SharePoint;
using PnP.Core.QueryModel;
using PnP.Core.Test.Utilities;
using System;
using System.Collections.Generic;
using System.IO;
using System.Linq;
using System.Linq.Expressions;
using System.Text;
using System.Threading.Tasks;

namespace PnP.Core.Test.SharePoint
{
    [TestClass]
    public class ListItemTests
    {
        [ClassInitialize]
        public static void TestFixtureSetup(TestContext context)
        {
            // Configure mocking default for all tests in this class, unless override by a specific test
            //TestCommon.Instance.Mocking = false;
        }

        [TestMethod]
        public async Task UpdateListItemWithUnderScoreField()
        {
            //TestCommon.Instance.Mocking = false;
            using (var context = await TestCommon.Instance.GetContextAsync(TestCommon.TestSite))
            {
                string listTitle = TestCommon.GetPnPSdkTestAssetName("UpdateListItemWithUnderScoreField");
                var myList = context.Web.Lists.FirstOrDefault(p => p.Title == listTitle);

                string fldText1 = "_SpecialField";
                if (myList == null)
                {
                    // Create the list
                    myList = await context.Web.Lists.AddAsync(listTitle, ListTemplateType.GenericList);

                    // Text field 1                    
                    IField addedTextField1 = await myList.Fields.AddTextAsync(fldText1, new FieldTextOptions()
                    {
                        Group = "TEST GROUP",
                        AddToDefaultView = true,
                    });

                    // Add a list item to this list
                    // Add a list item
                    Dictionary<string, object> values = new Dictionary<string, object>
                    {
                        { "Title", "Yes" },
                        { fldText1, "No" }
                    };

                    await myList.Items.AddAsync(values);
                }
                else
                {
                    Assert.Inconclusive("Test data set should be setup to not have the list available.");
                }

                if (myList != null)
                {
                    try
                    {
                        // get items from the list
                        await myList.LoadAsync(p => p.Items);

                        // grab first item
                        var firstItem = myList.Items.AsRequested().FirstOrDefault();
                        if (firstItem != null)
                        {
                            Assert.IsTrue(firstItem.Values["Title"].ToString() == "Yes");
                            Assert.IsTrue(firstItem.Values[fldText1].ToString() == "No");

                            firstItem.Values["Title"] = "No";
                            firstItem.Values[fldText1] = "Noo";
                            // The values property should have changed
                            Assert.IsTrue(firstItem.HasChanged("Values"));
                            // Did the transientdictionary list changes
                            Assert.IsTrue(firstItem.Values.HasChanges);

                            await firstItem.UpdateAsync();

                            // get items again from the list
                            await myList.LoadAsync(p => p.Items);
                            firstItem = myList.Items.AsRequested().FirstOrDefault();

                            Assert.IsTrue(firstItem.Values["Title"].ToString() == "No");
                            Assert.IsTrue(firstItem.Values[fldText1].ToString() == "Noo");
                            Assert.IsFalse(firstItem.HasChanged("Values"));
                            Assert.IsFalse(firstItem.Values.HasChanges);
                        }
                    }
                    finally
                    {
                        // Clean up
                        await myList.DeleteAsync();
                    }
                }
            }
        }

        [TestMethod]
        public async Task AddListItemWithFolderTest()
        {
            //TestCommon.Instance.Mocking = false;
            using (var context = await TestCommon.Instance.GetContextAsync(TestCommon.TestSite))
            {
                var listTitle = TestCommon.GetPnPSdkTestAssetName("AddListItemWithFolderTest");
                var list = await context.Web.Lists.AddAsync(listTitle, ListTemplateType.GenericList);
                await list.EnsurePropertiesAsync(l => l.RootFolder);
                list.ContentTypesEnabled = true;
                list.EnableFolderCreation = true;
                list.Update();

                // Add item to root of the list
                var rootItem = list.Items.Add(new Dictionary<string, object> { { "Title", "root" } });
                var folderForRootItem = await rootItem.GetParentFolderAsync().ConfigureAwait(false);
                Assert.IsFalse(await rootItem.IsFolderAsync());
                Assert.IsFalse(await rootItem.IsFileAsync());

                var folderItem = await list.AddListFolderAsync("Test");
                var folderForFolderItem = await folderItem.GetParentFolderAsync().ConfigureAwait(false);
                Assert.IsTrue(folderForFolderItem != null);

                var item = list.Items.Add(new Dictionary<string, object> { { "Title", "blabla" } }, "Test");
                var newFolderItem = await list.Items.GetByIdAsync(folderItem.Id);
                Assert.IsTrue(newFolderItem.IsFolder());
                Assert.IsFalse(newFolderItem.IsFile());

                var folder = await item.GetParentFolderAsync().ConfigureAwait(false);
                Assert.IsTrue(folder.Name == "Test");

                using (var context2 = await TestCommon.Instance.GetContextAsync(TestCommon.TestSite, 2))
                {
                    var newList = await context.Web.Lists.GetByTitleAsync(listTitle, l => l.RootFolder);

                    var result = await newList.LoadListDataAsStreamAsync(new RenderListDataOptions() { ViewXml = "<View><ViewFields><FieldRef Name='Title' /><FieldRef Name='FileDirRef' /></ViewFields><RowLimit>1</RowLimit></View>", RenderOptions = RenderListDataOptionsFlags.ListData, FolderServerRelativeUrl = $"{newList.RootFolder.ServerRelativeUrl}/Test" });


                    Assert.IsTrue(newList.Items.AsRequested().FirstOrDefault() != null);

                }
                await list.DeleteAsync();
            }
        }

        [TestMethod]
        public async Task AddListFolderTest()
        {
            //TestCommon.Instance.Mocking = false;
            using (var context = await TestCommon.Instance.GetContextAsync(TestCommon.TestSite))
            {
                var listTitle = TestCommon.GetPnPSdkTestAssetName("AddListWithFolderTest");
                var list = await context.Web.Lists.AddAsync(listTitle, ListTemplateType.GenericList);
                await list.EnsurePropertiesAsync(l => l.RootFolder);
                list.ContentTypesEnabled = true;
                list.EnableFolderCreation = true;
                list.Update();

                var folderItem = await list.AddListFolderAsync("Test");
                var newFolderItem = await list.Items.GetByIdAsync(folderItem.Id);
                Assert.IsTrue(newFolderItem["ContentTypeId"].ToString().StartsWith("0x0120"));

                await list.DeleteAsync();
            }
        }

        [TestMethod]
        public async Task AddListFolder2Test()
        {
            //TestCommon.Instance.Mocking = false;
            using (var context = await TestCommon.Instance.GetContextAsync(TestCommon.TestSite))
            {
                var listTitle = TestCommon.GetPnPSdkTestAssetName("AddListWithFolder2Test");
                var list = await context.Web.Lists.AddAsync(listTitle, ListTemplateType.GenericList);
                await list.EnsurePropertiesAsync(l => l.RootFolder);
                list.ContentTypesEnabled = true;
                list.EnableFolderCreation = true;
                list.Update();

                IListItem folderItem = list.Items.Add(new Dictionary<string, object>() { { "Title", "Folder" } }, string.Empty, FileSystemObjectType.Folder);
                var newFolderItem = await list.Items.GetByIdAsync(folderItem.Id);
                Assert.IsTrue(newFolderItem["ContentTypeId"].ToString().StartsWith("0x0120"));

                await list.DeleteAsync();
            }
        }

        [TestMethod]
        public async Task AddLibraryFolderTest()
        {
            //TestCommon.Instance.Mocking = false;
            using (var context = await TestCommon.Instance.GetContextAsync(TestCommon.TestSite))
            {
                var listTitle = TestCommon.GetPnPSdkTestAssetName("AddLibraryFolderTest");
                var list = await context.Web.Lists.AddAsync(listTitle, ListTemplateType.DocumentLibrary);
                await list.EnsurePropertiesAsync(l => l.RootFolder);
                list.ContentTypesEnabled = true;
                list.EnableFolderCreation = true;
                list.Update();

                var folderItem = await list.AddListFolderAsync("Test");
                var newFolderItem = await list.Items.GetByIdAsync(folderItem.Id);
                Assert.IsTrue(newFolderItem["ContentTypeId"].ToString().StartsWith("0x0120"));
                Assert.IsTrue(newFolderItem.IsFolder());

                var folder = await context.Web.GetFolderByServerRelativeUrlAsync($"{context.Uri.PathAndQuery}/{listTitle}/Test");

                // Add file into folder
                IFile testDocument = folder.Files.Add("test.docx", System.IO.File.OpenRead($".{Path.DirectorySeparatorChar}TestAssets{Path.DirectorySeparatorChar}test.docx"), true);
                // Load the connected listitem
                testDocument.Load(p => p.ListItemAllFields);
                Assert.IsTrue(testDocument.ListItemAllFields.IsFile());

                await list.DeleteAsync();
            }
        }

        [TestMethod]
        public async Task RecycleListItemTest()
        {
            //TestCommon.Instance.Mocking = false;
            using (var context = await TestCommon.Instance.GetContextAsync(TestCommon.TestSite))
            {
                var listTitle = TestCommon.GetPnPSdkTestAssetName("RecycleListItemTest");
                var list = await context.Web.Lists.AddAsync(listTitle, ListTemplateType.GenericList);
                var item = await list.Items.AddAsync(new Dictionary<string, object> { { "Title", "Recycle me" } });
                var recycledGuid = await item.RecycleAsync();

                Assert.IsTrue(recycledGuid != Guid.Empty);
                var recycleBinItem = context.Web.RecycleBin.GetById(recycledGuid);
                Assert.IsNotNull(recycleBinItem);
                Assert.IsTrue(recycleBinItem.Requested);

                await recycleBinItem.DeleteAsync();
                await list.DeleteAsync();
            }
        }

        [TestMethod]
        public async Task RecycleListItemBatchTest()
        {
            //TestCommon.Instance.Mocking = false;
            using (var context = await TestCommon.Instance.GetContextAsync(TestCommon.TestSite))
            {
                var listTitle = TestCommon.GetPnPSdkTestAssetName("RecycleListItemBatchTest");
                var list = await context.Web.Lists.AddAsync(listTitle, ListTemplateType.GenericList);
                var item = await list.Items.AddAsync(new Dictionary<string, object> { { "Title", "Recycle me" } });

                var recycleBatchResponse = await item.RecycleBatchAsync();
                Assert.IsFalse(recycleBatchResponse.IsAvailable);
                await context.ExecuteAsync();
                Assert.IsTrue(recycleBatchResponse.IsAvailable);
                Assert.AreNotEqual(Guid.Empty, recycleBatchResponse.Result.Value);

                // Verify the item was removed from the list item collection
                Assert.IsTrue((item as ListItem).Deleted);
                Assert.IsTrue(list.Items.Length == 0);

                await list.DeleteAsync();
            }
        }

        [TestMethod]
        public async Task RecycleListItemCollectionTest()
        {
            //TestCommon.Instance.Mocking = false;
            using (var context = await TestCommon.Instance.GetContextAsync(TestCommon.TestSite))
            {
                var listTitle = TestCommon.GetPnPSdkTestAssetName("RecycleListItemCollectionTest");
                var list = await context.Web.Lists.AddAsync(listTitle, ListTemplateType.GenericList);
                var item = await list.Items.AddAsync(new Dictionary<string, object> { { "Title", "Recycle me" } });

                var recycledGuid = await list.Items.RecycleByIdAsync(item.Id);

                // Verify the item was removed from the list item collection
                Assert.IsTrue((item as ListItem).Deleted);
                Assert.IsTrue(list.Items.Length == 0);

                Assert.IsTrue(recycledGuid != Guid.Empty);
                var recycleBinItem = context.Web.RecycleBin.GetById(recycledGuid);
                Assert.IsNotNull(recycleBinItem);
                Assert.IsTrue(recycleBinItem.Requested);

                await recycleBinItem.DeleteAsync();
                await list.DeleteAsync();
            }
        }

        [TestMethod]
        public async Task RecycleListItemCollectionNotLoadedTest()
        {
            //TestCommon.Instance.Mocking = false;
            using (var context = await TestCommon.Instance.GetContextAsync(TestCommon.TestSite))
            {
                var listTitle = TestCommon.GetPnPSdkTestAssetName("RecycleListItemCollectionNotLoadedTest");
                var list = await context.Web.Lists.AddAsync(listTitle, ListTemplateType.GenericList);
                var item = await list.Items.AddAsync(new Dictionary<string, object> { { "Title", "Recycle me" } });

                Guid recycledGuid = Guid.Empty;
                using (var context2 = await TestCommon.Instance.GetContextAsync(TestCommon.TestSite, 1))
                {
                    var list2 = await context2.Web.Lists.GetByTitleAsync(listTitle);
                    recycledGuid = await list2.Items.RecycleByIdAsync(item.Id);
                }

                Assert.IsTrue(recycledGuid != Guid.Empty);
                var recycleBinItem = context.Web.RecycleBin.GetById(recycledGuid);
                Assert.IsNotNull(recycleBinItem);
                Assert.IsTrue(recycleBinItem.Requested);

                await recycleBinItem.DeleteAsync();
                await list.DeleteAsync();
            }
        }

        [TestMethod]
        public async Task RecycleListItemBatchCollectionTest()
        {
            //TestCommon.Instance.Mocking = false;
            using (var context = await TestCommon.Instance.GetContextAsync(TestCommon.TestSite))
            {
                var listTitle = TestCommon.GetPnPSdkTestAssetName("RecycleListItemBatchCollectionTest");
                var list = await context.Web.Lists.AddAsync(listTitle, ListTemplateType.GenericList);
                var item = await list.Items.AddAsync(new Dictionary<string, object> { { "Title", "Recycle me" } });

                await list.Items.RecycleByIdBatchAsync(item.Id);
                await context.ExecuteAsync();

                // Verify the item was removed from the list item collection
                Assert.IsTrue((item as ListItem).Deleted);
                Assert.IsTrue(list.Items.Length == 0);

                await list.DeleteAsync();
            }
        }

        [TestMethod]
        public async Task SystemUpdate()
        {
            //TestCommon.Instance.Mocking = false;
            string listTitle = "SystemUpdate";

            try
            {
                using (var context = await TestCommon.Instance.GetContextAsync(TestCommon.TestSite))
                {
                    // Create a new list
                    var myList = context.Web.Lists.FirstOrDefault(p => p.Title == listTitle);

                    if (TestCommon.Instance.Mocking && myList != null)
                    {
                        Assert.Inconclusive("Test data set should be setup to not have the list available.");
                    }

                    if (myList == null)
                    {
                        myList = await context.Web.Lists.AddAsync(listTitle, ListTemplateType.GenericList);
                        // Enable versioning
                        myList.EnableVersioning = true;
                        await myList.UpdateAsync();
                    }

                    // Add items to the list
                    for (int i = 0; i < 10; i++)
                    {
                        Dictionary<string, object> values = new Dictionary<string, object>
                        {
                            { "Title", $"Item {i}" }
                        };

                        await myList.Items.AddBatchAsync(values);
                    }
                    await context.ExecuteAsync();

                    // get first item and do a system update
                    var first = myList.Items.AsRequested().First();

                    first.Title = "blabla";

                    await first.SystemUpdateAsync();
                }

                using (var context2 = await TestCommon.Instance.GetContextAsync(TestCommon.TestSite, 1))
                {
                    var myList2 = context2.Web.Lists.FirstOrDefault(p => p.Title == listTitle);
                    await myList2.LoadAsync(p => p.Items);

                    var first2 = myList2.Items.AsRequested().First();

                    // verify the list item was updated and that we're still at version 1.0
                    Assert.IsTrue(first2.Title == "blabla");
                    Assert.IsTrue(first2.Values["_UIVersionString"].ToString() == "1.0");

                    // do a regular update to bump the version again
                    first2.Title = "blabla2";
                    await first2.UpdateAsync();
                }

                using (var context3 = await TestCommon.Instance.GetContextAsync(TestCommon.TestSite, 2))
                {
                    var myList3 = context3.Web.Lists.FirstOrDefault(p => p.Title == listTitle);
                    await myList3.LoadAsync(p => p.Items);

                    var first3 = myList3.Items.AsRequested().First();

                    // verify the list item was updated and that we're still at version 1.0
                    Assert.IsTrue(first3.Title == "blabla2");
                    Assert.IsTrue(first3.Values["_UIVersionString"].ToString() == "2.0");

                    // do a regular update to bump the version again
                    first3.Title = "blabla3";
                    await first3.SystemUpdateAsync();
                }

                using (var context4 = await TestCommon.Instance.GetContextAsync(TestCommon.TestSite, 3))
                {
                    var myList4 = context4.Web.Lists.FirstOrDefault(p => p.Title == listTitle);
                    await myList4.LoadAsync(p => p.Items);

                    var first4 = myList4.Items.AsRequested().First();

                    // verify the list item was updated and that we're still at version 2.0
                    Assert.IsTrue(first4.Title == "blabla3");
                    Assert.IsTrue(first4.Values["_UIVersionString"].ToString() == "2.0");
                }
            }
            finally
            {
                using (var contextFinal = await TestCommon.Instance.GetContextAsync(TestCommon.TestSite, 4))
                {
                    var myList = contextFinal.Web.Lists.FirstOrDefault(p => p.Title == listTitle);

                    // Cleanup the created list
                    await myList.DeleteAsync();
                }
            }
        }

        [TestMethod]
        public async Task SystemUpdateBatchTests()
        {
            //TestCommon.Instance.Mocking = false;
            string listTitle = "SystemUpdateBatchTests";

            using (var context = await TestCommon.Instance.GetContextAsync(TestCommon.TestSite))
            {
                // Create a new list
                var myList = context.Web.Lists.FirstOrDefault(p => p.Title == listTitle);

                #region Test Setup
                if (!TestCommon.Instance.Mocking && myList != null)
                {
                    // Cleanup the created list possibly from a previous run
                    Assert.Inconclusive("Test data set should be setup to not have the list available.");
                }

                if (myList == null)
                {
                    myList = await context.Web.Lists.AddAsync(listTitle, ListTemplateType.GenericList);
                    // Enable versioning
                    myList.EnableVersioning = true;
                    await myList.UpdateAsync();
                }

                // Add items to the list
                for (int i = 0; i < 10; i++)
                {
                    Dictionary<string, object> values = new Dictionary<string, object>
                        {
                            { "Title", $"Item {i}" }
                        };

                    await myList.Items.AddBatchAsync(values);
                }
                await context.ExecuteAsync();

                #endregion

                // get first item and do a system update
                var first = myList.Items.AsRequested().First();

                first.Title = "blabla";

                await first.SystemUpdateBatchAsync();
                await context.ExecuteAsync();
            }

            using (var context2 = await TestCommon.Instance.GetContextAsync(TestCommon.TestSite, 1))
            {
                context2.BatchClient.EnsureBatch();

                var myList2 = context2.Web.Lists.FirstOrDefault(p => p.Title == listTitle);
                await myList2.LoadAsync(p => p.Items);
                var first2 = myList2.Items.AsRequested().First();

                // verify the list item was updated and that we're still at version 1.0
                Assert.IsTrue(first2.Title == "blabla");
                Assert.IsTrue(first2.Values["_UIVersionString"].ToString() == "1.0");

                // do a regular update to bump the version again
                first2.Title = "blabla2";
                await first2.UpdateAsync();
            }

            using (var context3 = await TestCommon.Instance.GetContextAsync(TestCommon.TestSite, 2))
            {
                var myList3 = context3.Web.Lists.FirstOrDefault(p => p.Title == listTitle);
                await myList3.LoadAsync(p => p.Items);
                var first3 = myList3.Items.AsRequested().First();

                // verify the list item was updated and that we're still at version 2.0
                Assert.IsTrue(first3.Title == "blabla2");
                Assert.IsTrue(first3.Values["_UIVersionString"].ToString() == "2.0");

                // do a regular update to bump the version again
                first3.Title = "blabla3";
                first3.SystemUpdate();
                await context3.ExecuteAsync();
            }

            using (var context4 = await TestCommon.Instance.GetContextAsync(TestCommon.TestSite, 3))
            {
                var myList4 = context4.Web.Lists.FirstOrDefault(p => p.Title == listTitle);
                await myList4.LoadAsync(p => p.Items);
                var first4 = myList4.Items.AsRequested().First();

                // verify the list item was updated and that we're still at version 2.0
                Assert.IsTrue(first4.Title == "blabla3");
                Assert.IsTrue(first4.Values["_UIVersionString"].ToString() == "2.0");

                // do a regular update to bump the version again
                first4.Title = "blabla4";
                var newBatch = context4.NewBatch();
                first4.SystemUpdateBatch(newBatch);
                await context4.ExecuteAsync(newBatch);
            }

            using (var context5 = await TestCommon.Instance.GetContextAsync(TestCommon.TestSite, 4))
            {
                var myList5 = context5.Web.Lists.FirstOrDefault(p => p.Title == listTitle);
                myList5.Load(p => p.Items);
                var first5 = myList5.Items.AsRequested().First();

                // verify the list item was updated and that we're still at version 2.0
                Assert.IsTrue(first5.Title == "blabla4");
                Assert.IsTrue(first5.Values["_UIVersionString"].ToString() == "2.0");

                // do a regular update to bump the version again
                first5.Title = "blabla5";
                first5.SystemUpdateBatch();
                await context5.ExecuteAsync();

            }

            using (var context6 = await TestCommon.Instance.GetContextAsync(TestCommon.TestSite, 5))
            {
                var myList6 = context6.Web.Lists.FirstOrDefault(p => p.Title == listTitle);
                myList6.Load(p => p.Items);
                var first6 = myList6.Items.AsRequested().First();

                // verify the list item was updated and that we're still at version 2.0
                Assert.IsTrue(first6.Title == "blabla5");
                Assert.IsTrue(first6.Values["_UIVersionString"].ToString() == "2.0");
            }

            using (var contextFinal = await TestCommon.Instance.GetContextAsync(TestCommon.TestSite, 6))
            {
                var web = await contextFinal.Web.GetAsync(p => p.Lists);
                var myList = web.Lists.AsRequested().FirstOrDefault(p => p.Title.Equals(listTitle, StringComparison.InvariantCultureIgnoreCase));

                // Cleanup the created list
                await myList.DeleteAsync();
            }
        }

        [TestMethod]
        public async Task SystemUpdateAsyncNoDataChangeTests()
        {
            //TestCommon.Instance.Mocking = false;
            string listTitle = "SystemUpdateAsyncNoDataChangeTests";

            try
            {
                using (var context = await TestCommon.Instance.GetContextAsync(TestCommon.TestSite))
                {
                    #region Test Setup

                    var myList = context.Web.Lists.FirstOrDefault(p => p.Title == listTitle);

                    if (!TestCommon.Instance.Mocking && myList != null)
                    {
                        // Cleanup the created list possibly from a previous run
                        Assert.Inconclusive("Test data set should be setup to not have the list available.");
                    }

                    if (myList == null)
                    {
                        myList = await context.Web.Lists.AddAsync(listTitle, ListTemplateType.GenericList);
                        // Enable versioning
                        myList.EnableVersioning = true;
                        await myList.UpdateAsync();
                    }

                    // Add items to the list
                    for (int i = 0; i < 10; i++)
                    {
                        Dictionary<string, object> values = new Dictionary<string, object>
                        {
                            { "Title", $"Item {i}" }
                        };

                        await myList.Items.AddBatchAsync(values);
                    }
                    await context.ExecuteAsync();

                    #endregion

                    // get first item and do a system update
                    var first = myList.Items.AsRequested().First();

                    first.Title = "blabla";

                    await first.SystemUpdateBatchAsync();
                    await context.ExecuteAsync();

                }

                using (var context2 = await TestCommon.Instance.GetContextAsync(TestCommon.TestSite, 1))
                {
                    var myList2 = context2.Web.Lists.FirstOrDefault(p => p.Title == listTitle);
                    await myList2.LoadAsync(p => p.Items);

                    var first2 = myList2.Items.AsRequested().First();

                    // verify the list item was updated and that we're still at version 1.0
                    Assert.IsTrue(first2.Title == "blabla");
                    Assert.IsTrue(first2.Values["_UIVersionString"].ToString() == "1.0");

                    // do a regular update to bump the version again
                    first2.Title = "blabla2";
                    await first2.UpdateAsync();
                }

                using (var context3 = await TestCommon.Instance.GetContextAsync(TestCommon.TestSite, 2))
                {
                    var myList3 = context3.Web.Lists.FirstOrDefault(p => p.Title == listTitle);
                    await myList3.LoadAsync(p => p.Items);

                    var first3 = myList3.Items.AsRequested().First();

                    // verify the list item was updated and that we're still at version 2.0
                    Assert.IsTrue(first3.Title == "blabla2");
                    Assert.IsTrue(first3.Values["_UIVersionString"].ToString() == "2.0");

                    // do a regular update to bump the version again
                    await first3.SystemUpdateAsync();
                }

                using (var context4 = await TestCommon.Instance.GetContextAsync(TestCommon.TestSite, 3))
                {
                    var myList4 = context4.Web.Lists.FirstOrDefault(p => p.Title == listTitle);
                    await myList4.LoadAsync(p => p.Items);

                    var first4 = myList4.Items.AsRequested().First();

                    // verify the list item was updated and that we're still at version 2.0
                    Assert.IsTrue(first4.Title == "blabla2");
                    Assert.IsTrue(first4.Values["_UIVersionString"].ToString() == "2.0");

                    // do a regular update to bump the version again
                    await first4.SystemUpdateBatchAsync();
                    await context4.ExecuteAsync();

                }

                using (var context5 = await TestCommon.Instance.GetContextAsync(TestCommon.TestSite, 4))
                {
                    var myList5 = context5.Web.Lists.FirstOrDefault(p => p.Title == listTitle);
                    await myList5.LoadAsync(p => p.Items);

                    var first5 = myList5.Items.AsRequested().First();

                    // verify the list item was updated and that we're still at version 2.0
                    Assert.IsTrue(first5.Title == "blabla2");
                    Assert.IsTrue(first5.Values["_UIVersionString"].ToString() == "2.0");
                }
            }
            finally
            {
                using (var contextFinal = await TestCommon.Instance.GetContextAsync(TestCommon.TestSite, 5))
                {
                    var myList = contextFinal.Web.Lists.FirstOrDefault(p => p.Title == listTitle);
                    // Cleanup the created list
                    await myList.DeleteAsync();
                }
            }
        }

        [TestMethod]
        public async Task UpdateOverwriteVersion()
        {
            //TestCommon.Instance.Mocking = false;

            string listTitle = "UpdateOverwriteVersion";
            using (var context = await TestCommon.Instance.GetContextAsync(TestCommon.TestSite))
            {
                // Create a new list
                var myList = context.Web.Lists.FirstOrDefault(p => p.Title == listTitle);
                if (TestCommon.Instance.Mocking && myList != null)
                {
                    Assert.Inconclusive("Test data set should be setup to not have the list available.");
                }

                if (myList == null)
                {
                    myList = await context.Web.Lists.AddAsync(listTitle, ListTemplateType.GenericList);
                    // Enable versioning
                    myList.EnableVersioning = true;
                    await myList.UpdateAsync();
                }

                // Add items to the list
                for (int i = 0; i < 10; i++)
                {
                    Dictionary<string, object> values = new Dictionary<string, object>
                        {
                            { "Title", $"Item {i}" }
                        };

                    await myList.Items.AddBatchAsync(values);
                }
                await context.ExecuteAsync();

                // get first item and do a system update
                var first = myList.Items.AsRequested().First();

                first.Title = "blabla";

                // Use the batch update flow here
                var batch = context.NewBatch();
                await first.UpdateOverwriteVersionBatchAsync(batch).ConfigureAwait(false);
                await context.ExecuteAsync(batch);
            }
            using (var context2 = await TestCommon.Instance.GetContextAsync(TestCommon.TestSite, 1))
            {
                var myList2 = context2.Web.Lists.FirstOrDefault(p => p.Title == listTitle);
                await myList2.LoadAsync(p => p.Items);

                var first2 = myList2.Items.AsRequested().First();

                // verify the list item was updated and that we're still at version 1.0
                Assert.IsTrue(first2.Title == "blabla");
                Assert.IsTrue(first2.Values["_UIVersionString"].ToString() == "1.0");
            }
            using (var contextFinal = await TestCommon.Instance.GetContextAsync(TestCommon.TestSite, 2))
            {
                var myList = contextFinal.Web.Lists.FirstOrDefault(p => p.Title == listTitle);

                // Cleanup the created list
                await myList.DeleteAsync();
            }
        }

        [TestMethod]
        public async Task UpdateOverwriteVersionBatchTests()
        {
            //TestCommon.Instance.Mocking = false;

            string listTitle = "UpdateOverwriteVersionBatchTests";

            using (var context = await TestCommon.Instance.GetContextAsync(TestCommon.TestSite))
            {
                #region Test Setup

                // Create a new list
                var myList = await context.Web.Lists.FirstOrDefaultAsync(p => p.Title == listTitle);

                if (!TestCommon.Instance.Mocking && myList != null)
                {
                    Assert.Inconclusive("Test data set should be setup to not have the list available.");
                }

                if (myList == null)
                {
                    myList = await context.Web.Lists.AddAsync(listTitle, ListTemplateType.GenericList);
                    // Enable versioning
                    myList.EnableVersioning = true;
                    await myList.UpdateAsync();
                }

                // Add items to the list
                for (int i = 0; i < 10; i++)
                {
                    Dictionary<string, object> values = new Dictionary<string, object>
                        {
                            { "Title", $"Item {i}" }
                        };

                    await myList.Items.AddBatchAsync(values);
                }
                await context.ExecuteAsync();

                #endregion

                // get first item and do a system update
                var first = myList.Items.AsRequested().First();

                first.Title = "blabla";

                // Use the batch update flow here
                var batch = context.NewBatch();
                first.UpdateOverwriteVersionBatch(batch);
                await context.ExecuteAsync(batch);
            }

            using (var context2 = await TestCommon.Instance.GetContextAsync(TestCommon.TestSite, 1))
            {
                var myList2 = await context2.Web.Lists.FirstOrDefaultAsync(p => p.Title == listTitle);
                await myList2.LoadAsync(p => p.Items);

                var first2 = myList2.Items.AsRequested().First();

                // verify the list item was updated and that we're still at version 1.0
                Assert.IsTrue(first2.Title == "blabla");
                Assert.IsTrue(first2.Values["_UIVersionString"].ToString() == "1.0");

                first2.Title = "blabla2";
                first2.UpdateOverwriteVersion();
            }

            using (var context3 = await TestCommon.Instance.GetContextAsync(TestCommon.TestSite, 2))
            {
                var myList3 = await context3.Web.Lists.FirstOrDefaultAsync(p => p.Title == listTitle);
                await myList3.LoadAsync(p => p.Items);

                var first3 = myList3.Items.AsRequested().First();

                // verify the list item was updated and that we're still at version 1.0
                Assert.IsTrue(first3.Title == "blabla2");
                Assert.IsTrue(first3.Values["_UIVersionString"].ToString() == "1.0");

                var batch3 = context3.NewBatch();
                first3.Title = "blabla3";
                first3.UpdateOverwriteVersionBatch(batch3);
                await context3.ExecuteAsync(batch3);
            }

            using (var context4 = await TestCommon.Instance.GetContextAsync(TestCommon.TestSite, 3))
            {
                var myList4 = await context4.Web.Lists.FirstOrDefaultAsync(p => p.Title == listTitle);
                await myList4.LoadAsync(p => p.Items);

                var first4 = myList4.Items.AsRequested().First();

                // verify the list item was updated and that we're still at version 1.0
                Assert.IsTrue(first4.Title == "blabla3");
                Assert.IsTrue(first4.Values["_UIVersionString"].ToString() == "1.0");

                first4.Title = "blabla4";
                first4.UpdateOverwriteVersionBatch();
                await context4.ExecuteAsync();
            }

            using (var context5 = await TestCommon.Instance.GetContextAsync(TestCommon.TestSite, 4))
            {
                var myList5 = await context5.Web.Lists.FirstOrDefaultAsync(p => p.Title == listTitle);
                await myList5.LoadAsync(p => p.Items);

                var first5 = myList5.Items.AsRequested().First();

                // verify the list item was updated and that we're still at version 1.0
                Assert.IsTrue(first5.Title == "blabla4");
                Assert.IsTrue(first5.Values["_UIVersionString"].ToString() == "1.0");
            }

            using (var contextFinal = await TestCommon.Instance.GetContextAsync(TestCommon.TestSite, 5))
            {
                var myList = await contextFinal.Web.Lists.FirstOrDefaultAsync(p => p.Title == listTitle);

                // Cleanup the created list
                await myList.DeleteAsync();
            }
        }

        [TestMethod]
        public async Task UpdateOverwriteVersionNoDataTests()
        {
            //TestCommon.Instance.Mocking = false;
            string listTitle = "UpdateOverwriteVersionNoDataTests";

            using (var context = await TestCommon.Instance.GetContextAsync(TestCommon.TestSite))
            {
                #region Test Setup

                var myList = await context.Web.Lists.FirstOrDefaultAsync(p => p.Title == listTitle);

                if (!TestCommon.Instance.Mocking && myList != null)
                {
                    Assert.Inconclusive("Test data set should be setup to not have the list available.");
                }

                if (myList == null)
                {
                    myList = await context.Web.Lists.AddAsync(listTitle, ListTemplateType.GenericList);
                    // Enable versioning
                    myList.EnableVersioning = true;
                    await myList.UpdateAsync();
                }

                // Add items to the list
                for (int i = 0; i < 10; i++)
                {
                    Dictionary<string, object> values = new Dictionary<string, object>
                        {
                            { "Title", $"Item {i}" }
                        };

                    await myList.Items.AddBatchAsync(values);
                }
                await context.ExecuteAsync();

                #endregion

                // get first item and do a system update
                var first = myList.Items.AsRequested().First();

                first.Title = "blabla";

                // Use the batch update flow here
                var batch = context.NewBatch();
                first.UpdateOverwriteVersionBatch(batch);
                await context.ExecuteAsync(batch);
            }

            using (var context2 = await TestCommon.Instance.GetContextAsync(TestCommon.TestSite, 1))
            {
                var myList2 = await context2.Web.Lists.FirstOrDefaultAsync(p => p.Title == listTitle);
                await myList2.LoadAsync(p => p.Items);

                var first2 = myList2.Items.AsRequested().First();

                // verify the list item was updated and that we're still at version 1.0
                Assert.IsTrue(first2.Title == "blabla");
                Assert.IsTrue(first2.Values["_UIVersionString"].ToString() == "1.0");

                await first2.UpdateOverwriteVersionAsync();
            }

            using (var context3 = await TestCommon.Instance.GetContextAsync(TestCommon.TestSite, 2))
            {
                var myList3 = await context3.Web.Lists.FirstOrDefaultAsync(p => p.Title == listTitle);
                await myList3.LoadAsync(p => p.Items);

                var first3 = myList3.Items.AsRequested().First();

                // verify the list item was updated and that we're still at version 1.0
                Assert.IsTrue(first3.Title == "blabla");
                Assert.IsTrue(first3.Values["_UIVersionString"].ToString() == "1.0");

                await first3.UpdateOverwriteVersionBatchAsync();
                await context3.ExecuteAsync();
            }

            using (var context4 = await TestCommon.Instance.GetContextAsync(TestCommon.TestSite, 3))
            {
                var myList4 = await context4.Web.Lists.FirstOrDefaultAsync(p => p.Title == listTitle);
                await myList4.LoadAsync(p => p.Items);

                var first4 = myList4.Items.AsRequested().First();

                // verify the list item was updated and that we're still at version 1.0
                Assert.IsTrue(first4.Title == "blabla");
                Assert.IsTrue(first4.Values["_UIVersionString"].ToString() == "1.0");
            }

            using (var contextFinal = await TestCommon.Instance.GetContextAsync(TestCommon.TestSite, 4))
            {
                // Create a new list
                var myList = await contextFinal.Web.Lists.FirstOrDefaultAsync(p => p.Title == listTitle);

                // Cleanup the created list
                await myList.DeleteAsync();
            }
        }

        #region Field type read/update tests

        internal class FieldData
        {
            internal FieldData(string type)
            {
                FieldType = type;
                Properties = new Dictionary<string, object>();
            }

            internal string FieldType { get; set; }
            internal Dictionary<string, object> Properties { get; set; }
        }

        [TestMethod]
        public async Task RegularRestUpdateTest()
        {
            //TestCommon.Instance.Mocking = false;
            using (var context = await TestCommon.Instance.GetContextAsync(TestCommon.TestSite))
            {
                // Step 0: Data needed for the test run

                //==========================================================
                // Step 1: Create a new list
                string listTitle = TestCommon.GetPnPSdkTestAssetName("RegularRestUpdateTest");
                var myList = await context.Web.Lists.GetByTitleAsync(listTitle);

                if (TestCommon.Instance.Mocking && myList != null)
                {
                    Assert.Inconclusive("Test data set should be setup to not have the list available.");
                }

                if (myList == null)
                {
                    myList = await context.Web.Lists.AddAsync(listTitle, ListTemplateType.GenericList);
                }

                //==========================================================
                // Step 2: Add special fields
                string fieldGroup = "TEST GROUP";

                // Text field 1
                string fldText1 = "Text1";
                IField addedTextField1 = await myList.Fields.AddTextAsync(fldText1, new FieldTextOptions()
                {
                    Group = fieldGroup,
                    AddToDefaultView = true,
                });

                // MultilineText field 1
                string fldMultilineText1 = "MultilineText1";
                IField addedMultilineTextField1 = await myList.Fields.AddMultilineTextAsync(fldMultilineText1, new FieldMultilineTextOptions()
                {
                    Group = fieldGroup,
                    AddToDefaultView = true,
                });

                // Boolean field 1
                string fldBool1 = "Bool1";
                IField addedBoolField1 = await myList.Fields.AddBooleanAsync(fldBool1, new FieldBooleanOptions()
                {
                    Group = fieldGroup,
                    AddToDefaultView = true,
                });

                // Number field 1
                string fldNumber1 = "Number1";
                IField addedNumberField1 = await myList.Fields.AddNumberAsync(fldNumber1, new FieldNumberOptions()
                {
                    Group = fieldGroup,
                    AddToDefaultView = true,
                });

                // DateTime field 1
                string fldDateTime1 = "DateTime1";
                IField addedDateTimeField1 = await myList.Fields.AddDateTimeAsync(fldDateTime1, new FieldDateTimeOptions()
                {
                    Group = fieldGroup,
                    AddToDefaultView = true,
                });

                // Currency field 1
                string fldCurrency1 = "Currency1";
                IField addedCurrencyField1 = await myList.Fields.AddCurrencyAsync(fldCurrency1, new FieldCurrencyOptions()
                {
                    Group = fieldGroup,
                    AddToDefaultView = true,
                });

                // Calculated field 1
                string fldCalculated1 = "Calculated1";
                IField addedCalculatedField1 = await myList.Fields.AddCalculatedAsync(fldCalculated1, new FieldCalculatedOptions()
                {
                    Group = fieldGroup,
                    AddToDefaultView = true,
                    Formula = @"=1-0.5",
                    OutputType = FieldType.Number,
                    ShowAsPercentage = true,
                });

                // Choice single field 1
                string fldChoiceSingle1 = "ChoiceSingle1";
                IField addedChoiceSingleField1 = await myList.Fields.AddChoiceAsync(fldChoiceSingle1, new FieldChoiceOptions()
                {
                    Group = fieldGroup,
                    AddToDefaultView = true,
                    Choices = new List<string>() { "Option A", "Option B", "Option C" }.ToArray(),
                    DefaultChoice = "Option B"
                });

                // Choice multi field 1
                string fldChoiceMulti1 = "ChoiceMulti1";
                IField addChoiceMultiField1 = await myList.Fields.AddChoiceMultiAsync(fldChoiceMulti1, new FieldChoiceOptions()
                {
                    Group = fieldGroup,
                    AddToDefaultView = true,
                    Choices = new List<string>() { "Option A", "Option B", "Option C", "Option D", "Option E" }.ToArray(),
                    DefaultChoice = "Option B"
                });

                //==========================================================
                // Step 3: Add a list item
                Dictionary<string, object> item = new Dictionary<string, object>()
                {
                    { "Title", "Item1" }
                };

                Dictionary<string, FieldData> fieldData = new Dictionary<string, FieldData>
                {
                    { fldText1, new FieldData("Text") },
                    { fldMultilineText1, new FieldData("MultilineText") },
                    { fldNumber1, new FieldData("Number") },
                    { fldBool1, new FieldData("Boolean") },
                    { fldDateTime1, new FieldData("DateTime") },
                    { fldCurrency1, new FieldData("Currency") },
                    { fldCalculated1, new FieldData("Calculated") },
                    { fldChoiceSingle1, new FieldData("Choice") },
                    { fldChoiceMulti1, new FieldData("ChoiceMulti") },
                };

                fieldData[fldText1].Properties.Add("Text", "PnP Rocks");
                item.Add(fldText1, fieldData[fldText1].Properties["Text"]);

                fieldData[fldMultilineText1].Properties.Add("Text", "PnP Rocks...PnP Rocks...PnP Rocks...PnP Rocks...PnP Rocks...PnP Rocks...PnP Rocks");
                item.Add(fldMultilineText1, fieldData[fldMultilineText1].Properties["Text"]);

                fieldData[fldNumber1].Properties.Add("Number", 67687);
                item.Add(fldNumber1, fieldData[fldNumber1].Properties["Number"]);

                fieldData[fldBool1].Properties.Add("Boolean", true);
                item.Add(fldBool1, fieldData[fldBool1].Properties["Boolean"]);

                DateTime baseDate = new DateTime(2020, 12, 6, 15, 25, 47);
                fieldData[fldDateTime1].Properties.Add("DateTime", baseDate);
                item.Add(fldDateTime1, fieldData[fldDateTime1].Properties["DateTime"]);

                fieldData[fldCurrency1].Properties.Add("Currency", 67.67);
                item.Add(fldCurrency1, fieldData[fldCurrency1].Properties["Currency"]);

                fieldData[fldChoiceSingle1].Properties.Add("Choice", "Option A");
                item.Add(fldChoiceSingle1, fieldData[fldChoiceSingle1].Properties["Choice"]);

                fieldData[fldChoiceMulti1].Properties.Add("Choice1", "Option A");
                fieldData[fldChoiceMulti1].Properties.Add("Choice2", "Option B");
                var choices = new List<string> { fieldData[fldChoiceMulti1].Properties["Choice1"].ToString(), fieldData[fldChoiceMulti1].Properties["Choice2"].ToString() };
                fieldData[fldChoiceMulti1].Properties.Add("Choices", choices);
                item.Add(fldChoiceMulti1, choices);

                // Add the configured list item
                var addedItem = await myList.Items.AddAsync(item);

                //==========================================================
                // Step 4: validate returned list item
                Assert.IsTrue(addedItem.Requested);
                Assert.IsTrue(addedItem["Title"].ToString() == "Item1");

                Assert.IsTrue(addedItem[fldText1] is string);
                Assert.IsTrue(addedItem[fldText1] == fieldData[fldText1].Properties["Text"]);

                Assert.IsTrue(addedItem[fldMultilineText1] is string);
                Assert.IsTrue(addedItem[fldMultilineText1] == fieldData[fldMultilineText1].Properties["Text"]);

                Assert.IsTrue(addedItem[fldNumber1] is int);
                Assert.IsTrue(addedItem[fldNumber1] == fieldData[fldNumber1].Properties["Number"]);

                Assert.IsTrue(addedItem[fldBool1] is bool);
                Assert.IsTrue(addedItem[fldBool1] == fieldData[fldBool1].Properties["Boolean"]);

                Assert.IsTrue(addedItem[fldDateTime1] is DateTime);
                Assert.IsTrue(addedItem[fldDateTime1] == fieldData[fldDateTime1].Properties["DateTime"]);

                Assert.IsTrue(addedItem[fldCurrency1] is double);
                Assert.IsTrue(addedItem[fldCurrency1] == fieldData[fldCurrency1].Properties["Currency"]);

                Assert.IsTrue(addedItem[fldChoiceSingle1] is string);
                Assert.IsTrue(addedItem[fldChoiceSingle1] == fieldData[fldChoiceSingle1].Properties["Choice"]);

                Assert.IsTrue(addedItem[fldChoiceMulti1] is List<string>);
                Assert.IsTrue(addedItem[fldChoiceMulti1] == fieldData[fldChoiceMulti1].Properties["Choices"]);

                //==========================================================
                // Step 5: Read list item using GetAsync approach and verify data was written correctly
                await VerifyRegularListItemViaGetAsync(2, listTitle, fieldData);

                //==========================================================
                // Step 6: Read list item using GetListDataAsStreamAsync approach and verify data was written correctly
                await VerifyRegularListItemViaGetListDataAsStreamAsync(3, listTitle, fieldData);

                //==========================================================
                // Step 7: Update item using CSOM UpdateOverwriteVersionAsync 

                fieldData[fldText1].Properties["Text"] = "22 PnP Rocks";
                addedItem[fldText1] = fieldData[fldText1].Properties["Text"];

                fieldData[fldMultilineText1].Properties["Text"] = "2222 PnP Rocks...PnP Rocks...PnP Rocks...PnP Rocks...PnP Rocks...PnP Rocks...PnP Rocks";
                addedItem[fldMultilineText1] = fieldData[fldMultilineText1].Properties["Text"];

                fieldData[fldNumber1].Properties["Number"] = 22222;
                addedItem[fldNumber1] = fieldData[fldNumber1].Properties["Number"];

                fieldData[fldBool1].Properties["Boolean"] = false;
                addedItem[fldBool1] = fieldData[fldBool1].Properties["Boolean"];

                fieldData[fldDateTime1].Properties["DateTime"] = baseDate.Subtract(new TimeSpan(10, 0, 0, 0));
                addedItem[fldDateTime1] = fieldData[fldDateTime1].Properties["DateTime"];

                fieldData[fldCurrency1].Properties["Currency"] = 22.22;
                addedItem[fldCurrency1] = fieldData[fldCurrency1].Properties["Currency"];

                fieldData[fldChoiceSingle1].Properties["Choice"] = "Option B";
                addedItem[fldChoiceSingle1] = fieldData[fldChoiceSingle1].Properties["Choice"];

                fieldData[fldChoiceMulti1].Properties.Add("Choice3", "Option C");
                var choices2 = new List<string> { fieldData[fldChoiceMulti1].Properties["Choice1"].ToString(), fieldData[fldChoiceMulti1].Properties["Choice2"].ToString(), fieldData[fldChoiceMulti1].Properties["Choice3"].ToString() };
                fieldData[fldChoiceMulti1].Properties["Choices"] = choices2;
                addedItem[fldChoiceMulti1] = fieldData[fldChoiceMulti1].Properties["Choices"];

                // Update list item
                await addedItem.UpdateAsync();

                //==========================================================
                // Step 8: Read list item using GetAsync approach and verify data was written correctly
                await VerifyRegularListItemViaGetAsync(4, listTitle, fieldData);

                //==========================================================
                // Step 9: Read list item using GetListDataAsStreamAsync approach and verify data was written correctly
                await VerifyRegularListItemViaGetListDataAsStreamAsync(5, listTitle, fieldData);

                //==========================================================
                // Step 10: Blank item using CSOM UpdateOverwriteVersionAsync 

                fieldData[fldText1].Properties["Text"] = "";
                addedItem[fldText1] = fieldData[fldText1].Properties["Text"];

                fieldData[fldMultilineText1].Properties["Text"] = "";
                addedItem[fldMultilineText1] = fieldData[fldMultilineText1].Properties["Text"];

                fieldData[fldNumber1].Properties["Number"] = 0;
                addedItem[fldNumber1] = fieldData[fldNumber1].Properties["Number"];

                fieldData[fldBool1].Properties["Boolean"] = false;
                addedItem[fldBool1] = fieldData[fldBool1].Properties["Boolean"];

                fieldData[fldDateTime1].Properties["DateTime"] = null;
                addedItem[fldDateTime1] = fieldData[fldDateTime1].Properties["DateTime"];

                fieldData[fldCurrency1].Properties["Currency"] = 0;
                addedItem[fldCurrency1] = fieldData[fldCurrency1].Properties["Currency"];

                fieldData[fldChoiceSingle1].Properties["Choice"] = "";
                addedItem[fldChoiceSingle1] = fieldData[fldChoiceSingle1].Properties["Choice"];

                var choices3 = new List<string>();
                fieldData[fldChoiceMulti1].Properties["Choices"] = choices3;
                addedItem[fldChoiceMulti1] = fieldData[fldChoiceMulti1].Properties["Choices"];

                // Update list item
                await addedItem.UpdateAsync();

                //==========================================================
                // Step 8: Read list item using GetAsync approach and verify data was written correctly
                await VerifyRegularListItemViaGetAsync(6, listTitle, fieldData);

                //==========================================================
                // Step 9: Read list item using GetListDataAsStreamAsync approach and verify data was written correctly
                await VerifyRegularListItemViaGetListDataAsStreamAsync(7, listTitle, fieldData);

                // Cleanup the created list
                await myList.DeleteAsync();
            }
        }

        [TestMethod]
        public async Task RegularFieldCsomTest()
        {
            //TestCommon.Instance.Mocking = false;
            using (var context = await TestCommon.Instance.GetContextAsync(TestCommon.TestSite))
            {
                // Step 0: Data needed for the test run

                //==========================================================
                // Step 1: Create a new list
                string listTitle = TestCommon.GetPnPSdkTestAssetName("RegularFieldCsomTest");
                var myList = await context.Web.Lists.GetByTitleAsync(listTitle);

                if (TestCommon.Instance.Mocking && myList != null)
                {
                    Assert.Inconclusive("Test data set should be setup to not have the list available.");
                }

                if (myList == null)
                {
                    myList = await context.Web.Lists.AddAsync(listTitle, ListTemplateType.GenericList);
                }

                //==========================================================
                // Step 2: Add special fields
                string fieldGroup = "TEST GROUP";

                // Text field 1
                string fldText1 = "Text1";
                IField addedTextField1 = await myList.Fields.AddTextAsync(fldText1, new FieldTextOptions()
                {
                    Group = fieldGroup,
                    AddToDefaultView = true,
                });

                // MultilineText field 1
                string fldMultilineText1 = "MultilineText1";
                IField addedMultilineTextField1 = await myList.Fields.AddMultilineTextAsync(fldMultilineText1, new FieldMultilineTextOptions()
                {
                    Group = fieldGroup,
                    AddToDefaultView = true,
                });

                // Boolean field 1
                string fldBool1 = "Bool1";
                IField addedBoolField1 = await myList.Fields.AddBooleanAsync(fldBool1, new FieldBooleanOptions()
                {
                    Group = fieldGroup,
                    AddToDefaultView = true,
                });

                // Number field 1
                string fldNumber1 = "Number1";
                IField addedNumberField1 = await myList.Fields.AddNumberAsync(fldNumber1, new FieldNumberOptions()
                {
                    Group = fieldGroup,
                    AddToDefaultView = true,
                });

                // DateTime field 1
                string fldDateTime1 = "DateTime1";
                IField addedDateTimeField1 = await myList.Fields.AddDateTimeAsync(fldDateTime1, new FieldDateTimeOptions()
                {
                    Group = fieldGroup,
                    AddToDefaultView = true,
                });

                // Currency field 1
                string fldCurrency1 = "Currency1";
                IField addedCurrencyField1 = await myList.Fields.AddCurrencyAsync(fldCurrency1, new FieldCurrencyOptions()
                {
                    Group = fieldGroup,
                    AddToDefaultView = true,
                });

                // Calculated field 1
                string fldCalculated1 = "Calculated1";
                IField addedCalculatedField1 = await myList.Fields.AddCalculatedAsync(fldCalculated1, new FieldCalculatedOptions()
                {
                    Group = fieldGroup,
                    AddToDefaultView = true,
                    Formula = @"=1-0.5",
                    OutputType = FieldType.Number,
                    ShowAsPercentage = true,
                });

                // Choice single field 1
                string fldChoiceSingle1 = "ChoiceSingle1";
                IField addedChoiceSingleField1 = await myList.Fields.AddChoiceAsync(fldChoiceSingle1, new FieldChoiceOptions()
                {
                    Group = fieldGroup,
                    AddToDefaultView = true,
                    Choices = new List<string>() { "Option A", "Option B", "Option C" }.ToArray(),
                    DefaultChoice = "Option B"
                });

                // Choice multi field 1
                string fldChoiceMulti1 = "ChoiceMulti1";
                IField addChoiceMultiField1 = await myList.Fields.AddChoiceMultiAsync(fldChoiceMulti1, new FieldChoiceOptions()
                {
                    Group = fieldGroup,
                    AddToDefaultView = true,
                    Choices = new List<string>() { "Option A", "Option B", "Option C", "Option D", "Option E" }.ToArray(),
                    DefaultChoice = "Option B"
                });

                //==========================================================
                // Step 3: Add a list item
                Dictionary<string, object> item = new Dictionary<string, object>()
                {
                    { "Title", "Item1" }
                };

                Dictionary<string, FieldData> fieldData = new Dictionary<string, FieldData>
                {
                    { fldText1, new FieldData("Text") },
                    { fldMultilineText1, new FieldData("MultilineText") },
                    { fldNumber1, new FieldData("Number") },
                    { fldBool1, new FieldData("Boolean") },
                    { fldDateTime1, new FieldData("DateTime") },
                    { fldCurrency1, new FieldData("Currency") },
                    { fldCalculated1, new FieldData("Calculated") },
                    { fldChoiceSingle1, new FieldData("Choice") },
                    { fldChoiceMulti1, new FieldData("ChoiceMulti") },
                };

                fieldData[fldText1].Properties.Add("Text", "PnP Rocks");
                item.Add(fldText1, fieldData[fldText1].Properties["Text"]);

                fieldData[fldMultilineText1].Properties.Add("Text", "PnP Rocks...PnP Rocks...PnP Rocks...PnP Rocks...PnP Rocks...PnP Rocks...PnP Rocks");
                item.Add(fldMultilineText1, fieldData[fldMultilineText1].Properties["Text"]);

                fieldData[fldNumber1].Properties.Add("Number", 67687);
                item.Add(fldNumber1, fieldData[fldNumber1].Properties["Number"]);

                fieldData[fldBool1].Properties.Add("Boolean", true);
                item.Add(fldBool1, fieldData[fldBool1].Properties["Boolean"]);

                DateTime baseDate = new DateTime(2020, 12, 6, 8, 25, 47);
                fieldData[fldDateTime1].Properties.Add("DateTime", baseDate);
                item.Add(fldDateTime1, fieldData[fldDateTime1].Properties["DateTime"]);

                fieldData[fldCurrency1].Properties.Add("Currency", 67.67);
                item.Add(fldCurrency1, fieldData[fldCurrency1].Properties["Currency"]);

                fieldData[fldChoiceSingle1].Properties.Add("Choice", "Option A");
                item.Add(fldChoiceSingle1, fieldData[fldChoiceSingle1].Properties["Choice"]);

                fieldData[fldChoiceMulti1].Properties.Add("Choice1", "Option A");
                fieldData[fldChoiceMulti1].Properties.Add("Choice2", "Option B");
                var choices = new List<string> { fieldData[fldChoiceMulti1].Properties["Choice1"].ToString(), fieldData[fldChoiceMulti1].Properties["Choice2"].ToString() };
                fieldData[fldChoiceMulti1].Properties.Add("Choices", choices);
                item.Add(fldChoiceMulti1, choices);

                // Add the configured list item
                var addedItem = await myList.Items.AddAsync(item);

                //==========================================================
                // Step 4: validate returned list item
                Assert.IsTrue(addedItem.Requested);
                Assert.IsTrue(addedItem["Title"].ToString() == "Item1");

                Assert.IsTrue(addedItem[fldText1] is string);
                Assert.IsTrue(addedItem[fldText1] == fieldData[fldText1].Properties["Text"]);

                Assert.IsTrue(addedItem[fldMultilineText1] is string);
                Assert.IsTrue(addedItem[fldMultilineText1] == fieldData[fldMultilineText1].Properties["Text"]);

                Assert.IsTrue(addedItem[fldNumber1] is int);
                Assert.IsTrue(addedItem[fldNumber1] == fieldData[fldNumber1].Properties["Number"]);

                Assert.IsTrue(addedItem[fldBool1] is bool);
                Assert.IsTrue(addedItem[fldBool1] == fieldData[fldBool1].Properties["Boolean"]);

                Assert.IsTrue(addedItem[fldDateTime1] is DateTime);
                Assert.IsTrue(addedItem[fldDateTime1] == fieldData[fldDateTime1].Properties["DateTime"]);

                Assert.IsTrue(addedItem[fldCurrency1] is double);
                Assert.IsTrue(addedItem[fldCurrency1] == fieldData[fldCurrency1].Properties["Currency"]);

                Assert.IsTrue(addedItem[fldChoiceSingle1] is string);
                Assert.IsTrue(addedItem[fldChoiceSingle1] == fieldData[fldChoiceSingle1].Properties["Choice"]);

                Assert.IsTrue(addedItem[fldChoiceMulti1] is List<string>);
                Assert.IsTrue(addedItem[fldChoiceMulti1] == fieldData[fldChoiceMulti1].Properties["Choices"]);

                //==========================================================
                // Step 5: Read list item using GetAsync approach and verify data was written correctly
                await VerifyRegularListItemViaGetAsync(2, listTitle, fieldData);

                //==========================================================
                // Step 6: Read list item using GetListDataAsStreamAsync approach and verify data was written correctly
                await VerifyRegularListItemViaGetListDataAsStreamAsync(3, listTitle, fieldData);

                //==========================================================
                // Step 7: Update item using CSOM UpdateOverwriteVersionAsync 

                fieldData[fldText1].Properties["Text"] = "22 PnP Rocks";
                addedItem[fldText1] = fieldData[fldText1].Properties["Text"];

                fieldData[fldMultilineText1].Properties["Text"] = "2222 PnP Rocks...PnP Rocks...PnP Rocks...PnP Rocks...PnP Rocks...PnP Rocks...PnP Rocks";
                addedItem[fldMultilineText1] = fieldData[fldMultilineText1].Properties["Text"];

                fieldData[fldNumber1].Properties["Number"] = 22222;
                addedItem[fldNumber1] = fieldData[fldNumber1].Properties["Number"];

                fieldData[fldBool1].Properties["Boolean"] = false;
                addedItem[fldBool1] = fieldData[fldBool1].Properties["Boolean"];

                fieldData[fldDateTime1].Properties["DateTime"] = baseDate.Subtract(new TimeSpan(10, 0, 0, 0));
                addedItem[fldDateTime1] = fieldData[fldDateTime1].Properties["DateTime"];

                fieldData[fldCurrency1].Properties["Currency"] = 22.22;
                addedItem[fldCurrency1] = fieldData[fldCurrency1].Properties["Currency"];

                fieldData[fldChoiceSingle1].Properties["Choice"] = "Option B";
                addedItem[fldChoiceSingle1] = fieldData[fldChoiceSingle1].Properties["Choice"];

                fieldData[fldChoiceMulti1].Properties.Add("Choice3", "Option C");
                var choices2 = new List<string> { fieldData[fldChoiceMulti1].Properties["Choice1"].ToString(), fieldData[fldChoiceMulti1].Properties["Choice2"].ToString(), fieldData[fldChoiceMulti1].Properties["Choice3"].ToString() };
                fieldData[fldChoiceMulti1].Properties["Choices"] = choices2;
                addedItem[fldChoiceMulti1] = fieldData[fldChoiceMulti1].Properties["Choices"];

                // Update list item
                await addedItem.UpdateOverwriteVersionAsync();

                //==========================================================
                // Step 8: Read list item using GetAsync approach and verify data was written correctly
                await VerifyRegularListItemViaGetAsync(4, listTitle, fieldData);

                //==========================================================
                // Step 9: Read list item using GetListDataAsStreamAsync approach and verify data was written correctly
                await VerifyRegularListItemViaGetListDataAsStreamAsync(5, listTitle, fieldData);

                //==========================================================
                // Step 10: Blank item using CSOM UpdateOverwriteVersionAsync 

                fieldData[fldText1].Properties["Text"] = "";
                addedItem[fldText1] = fieldData[fldText1].Properties["Text"];

                fieldData[fldMultilineText1].Properties["Text"] = "";
                addedItem[fldMultilineText1] = fieldData[fldMultilineText1].Properties["Text"];

                fieldData[fldNumber1].Properties["Number"] = 0;
                addedItem[fldNumber1] = fieldData[fldNumber1].Properties["Number"];

                fieldData[fldBool1].Properties["Boolean"] = false;
                addedItem[fldBool1] = fieldData[fldBool1].Properties["Boolean"];

                fieldData[fldDateTime1].Properties["DateTime"] = null;
                addedItem[fldDateTime1] = fieldData[fldDateTime1].Properties["DateTime"];

                fieldData[fldCurrency1].Properties["Currency"] = 0;
                addedItem[fldCurrency1] = fieldData[fldCurrency1].Properties["Currency"];

                fieldData[fldChoiceSingle1].Properties["Choice"] = "";
                addedItem[fldChoiceSingle1] = fieldData[fldChoiceSingle1].Properties["Choice"];

                var choices3 = new List<string>();
                fieldData[fldChoiceMulti1].Properties["Choices"] = choices3;
                addedItem[fldChoiceMulti1] = fieldData[fldChoiceMulti1].Properties["Choices"];

                // Update list item
                await addedItem.UpdateOverwriteVersionAsync();

                //==========================================================
                // Step 8: Read list item using GetAsync approach and verify data was written correctly
                await VerifyRegularListItemViaGetAsync(6, listTitle, fieldData);

                //==========================================================
                // Step 9: Read list item using GetListDataAsStreamAsync approach and verify data was written correctly
                await VerifyRegularListItemViaGetListDataAsStreamAsync(7, listTitle, fieldData);

                // Cleanup the created list
                await myList.DeleteAsync();
            }
        }

        private static async Task<IListItem> VerifyRegularListItemViaGetListDataAsStreamAsync(int id, string listTitle, Dictionary<string, FieldData> fieldData, [System.Runtime.CompilerServices.CallerMemberName] string testName = null)
        {
            using (var context = await TestCommon.Instance.GetContextAsync(TestCommon.TestSite, id, testName))
            {
                var myList = context.Web.Lists.GetByTitle(listTitle);

                var listDataOptions = new RenderListDataOptions()
                {
                    RenderOptions = RenderListDataOptionsFlags.ListData,
                };

                var fieldsToLoad = new List<string>() { "Title" };
                foreach (var field in fieldData)
                {
                    fieldsToLoad.Add(field.Key);
                }

                listDataOptions.SetViewXmlFromFields(fieldsToLoad);

                await myList.LoadListDataAsStreamAsync(listDataOptions).ConfigureAwait(false);
                var addedItem = myList.Items.AsRequested().First();

                AssertRegularListItemProperties(fieldData, addedItem);

                return addedItem;
            }
        }

        private static async Task<IListItem> VerifyRegularListItemViaGetAsync(int id, string listTitle, Dictionary<string, FieldData> fieldData, [System.Runtime.CompilerServices.CallerMemberName] string testName = null)
        {
            using (var context = await TestCommon.Instance.GetContextAsync(TestCommon.TestSite, id, testName))
            {
                context.GraphFirst = false;
                var myList = context.Web.Lists.GetByTitle(listTitle, p => p.Title, p => p.Items, p => p.Fields.QueryProperties(p => p.InternalName, p => p.FieldTypeKind, p => p.TypeAsString, p => p.Title));
                var addedItem = myList.Items.AsRequested().FirstOrDefault(p => p.Title == "Item1");

                AssertRegularListItemProperties(fieldData, addedItem);

                return addedItem;
            }
        }

        private static void AssertRegularListItemProperties(Dictionary<string, FieldData> fieldData, IListItem addedItem)
        {
            Assert.IsTrue(addedItem.Requested);
            Assert.IsTrue(addedItem["Title"].ToString() == "Item1");

            foreach (var field in fieldData)
            {
                if (field.Value.FieldType == "Text")
                {
                    if (addedItem[field.Key] != null)
                    {
                        Assert.IsTrue(addedItem[field.Key] is string);
                        Assert.IsTrue(addedItem[field.Key].ToString() == field.Value.Properties["Text"].ToString());
                    }
                }
                else if (field.Value.FieldType == "MultilineText")
                {
                    if (addedItem[field.Key] != null)
                    {
                        Assert.IsTrue(addedItem[field.Key] is string);
                        Assert.IsTrue(addedItem[field.Key].ToString() == field.Value.Properties["Text"].ToString());
                    }
                }
                else if (field.Value.FieldType == "Number")
                {
                    if (addedItem[field.Key] is double)
                    {
                        Assert.IsTrue((double)addedItem[field.Key] == Convert.ToDouble(field.Value.Properties["Number"]));
                    }
                    else
                    {
                        Assert.IsTrue((int)addedItem[field.Key] == Convert.ToInt32(field.Value.Properties["Number"]));
                    }
                }
                else if (field.Value.FieldType == "Boolean")
                {
                    Assert.IsTrue(addedItem[field.Key] is bool);
                    Assert.IsTrue((bool)addedItem[field.Key] == (bool)field.Value.Properties["Boolean"]);
                }
                else if (field.Value.FieldType == "DateTime")
                {
                    if (addedItem[field.Key] != null)
                    {
                        DateTime server = ((DateTime)addedItem[field.Key]).ToUniversalTime();
                        DateTime expected = ((DateTime)field.Value.Properties["DateTime"]).ToUniversalTime();
                        Assert.IsTrue(server.Year == expected.Year);
                        Assert.IsTrue(server.Month == expected.Month);
                        Assert.IsTrue(server.Day == expected.Day);
                        //Assert.IsTrue(server.Hour == expected.Hour);
                        Assert.IsTrue(server.Minute == expected.Minute);
                        Assert.IsTrue(server.Second == expected.Second);
                    }
                }
                else if (field.Value.FieldType == "Currency")
                {
                    if (addedItem[field.Key] is double)
                    {
                        Assert.IsTrue((double)addedItem[field.Key] == Convert.ToDouble(field.Value.Properties["Currency"]));
                    }
                    else
                    {
                        Assert.IsTrue((int)addedItem[field.Key] == Convert.ToInt32(field.Value.Properties["Currency"]));
                    }
                }
                else if (field.Value.FieldType == "Calculated")
                {
                }
                else if (field.Value.FieldType == "Choice")
                {
                    if (addedItem[field.Key] != null)
                    {
                        Assert.IsTrue(addedItem[field.Key] is string);
                        Assert.IsTrue(addedItem[field.Key].ToString() == field.Value.Properties["Choice"].ToString());
                    }
                }
                else if (field.Value.FieldType == "ChoiceMulti")
                {
                    if (field.Value.Properties["Choices"] is List<string> choicesList && addedItem[field.Key] != null)
                    {
                        Assert.IsTrue(addedItem[field.Key] is List<string>);

                        foreach (var choice in choicesList)
                        {
                            Assert.IsTrue((addedItem[field.Key] as List<string>).Contains(choice));
                        }
                    }
                }
            }
        }

        [TestMethod]
        public async Task SpecialFieldRestUpdateTest()
        {
            //TestCommon.Instance.Mocking = false;
            using (var context = await TestCommon.Instance.GetContextAsync(TestCommon.TestSite))
            {
                // Step 0: Data needed for the test run
                // Get current user
                var currentUser = await context.Web.GetCurrentUserAsync();
                // Get the principal representing two claims which are always available
                var userTwo = await context.Web.EnsureUserAsync("Everyone except external users");
                // Site pages library for lookup of the home page
                IList sitePages = await context.Web.Lists.GetByTitleAsync("Site Pages");
                // Taxonomy data ~ replace by creating term set once taxonomy APIs work again
                Guid termStore = new Guid("437b86fc-1258-45a9-85ea-87a29156ce3c");
                Guid termSet = new Guid("d50ec969-cb27-4a49-839f-3c25d1d607d5");
                Guid term1 = new Guid("108b34b1-87af-452d-be13-881a29477965");
                string label1 = "Dutch";
                Guid term2 = new Guid("8246e3c1-19ea-4b22-8ae3-df9cbc150a74");
                string label2 = "English";
                Guid term3 = new Guid("3f773e87-24c3-4d0d-a07f-96eb0c1e905e");
                string label3 = "French";

                //==========================================================
                // Step 1: Create a new list
                string listTitle = TestCommon.GetPnPSdkTestAssetName("SpecialFieldRestUpdateTest");
                var myList = await context.Web.Lists.GetByTitleAsync(listTitle);

                if (TestCommon.Instance.Mocking && myList != null)
                {
                    Assert.Inconclusive("Test data set should be setup to not have the list available.");
                }

                if (myList == null)
                {
                    myList = await context.Web.Lists.AddAsync(listTitle, ListTemplateType.GenericList);
                }

                //==========================================================
                // Step 2: Add special fields
                string fieldGroup = "TEST GROUP";

                // URL field 1
                string fldUrl1 = "URLField1";
                IField addedUrlField1 = await myList.Fields.AddUrlAsync(fldUrl1, new FieldUrlOptions()
                {
                    Group = fieldGroup,
                    AddToDefaultView = true,
                    DisplayFormat = UrlFieldFormatType.Hyperlink
                });

                // URL field 2
                string fldUrl2 = "URLField2";
                IField addedUrlField2 = await myList.Fields.AddUrlAsync(fldUrl2, new FieldUrlOptions()
                {
                    Group = fieldGroup,
                    AddToDefaultView = true,
                    DisplayFormat = UrlFieldFormatType.Hyperlink
                });

                // User Single field 1
                string fldUserSingle1 = "UserSingleField1";
                IField addedUserSingleField1 = await myList.Fields.AddUserAsync(fldUserSingle1, new FieldUserOptions()
                {
                    Group = fieldGroup,
                    AddToDefaultView = true,
                    SelectionMode = FieldUserSelectionMode.PeopleAndGroups
                });

                // User Multi field 1
                string fldUserMulti1 = "UserMultiField1";
                IField addedUserMultiField1 = await myList.Fields.AddUserMultiAsync(fldUserMulti1, new FieldUserOptions()
                {
                    Group = fieldGroup,
                    AddToDefaultView = true,
                    SelectionMode = FieldUserSelectionMode.PeopleAndGroups
                });

                // Taxonomy field 1
                string fldTaxonomy1 = "TaxonomyField1";
                IField addedTaxonomyField1 = await myList.Fields.AddTaxonomyAsync(fldTaxonomy1, new FieldTaxonomyOptions()
                {
                    Group = fieldGroup,
                    AddToDefaultView = true,
                    TermStoreId = new Guid("437b86fc-1258-45a9-85ea-87a29156ce3c"),
                    TermSetId = new Guid("d50ec969-cb27-4a49-839f-3c25d1d607d5")
                });

                // Taxonomy Multi field 1
                string fldTaxonomyMulti1 = "TaxonomyMultiField1";
                IField addedTaxonomyMultiField1 = await myList.Fields.AddTaxonomyMultiAsync(fldTaxonomyMulti1, new FieldTaxonomyOptions()
                {
                    Group = fieldGroup,
                    AddToDefaultView = true,
                    TermStoreId = new Guid("437b86fc-1258-45a9-85ea-87a29156ce3c"),
                    TermSetId = new Guid("d50ec969-cb27-4a49-839f-3c25d1d607d5")
                });

                // Choice single field 1
                string fldChoiceSingle1 = "ChoiceSingle1";
                IField addChoiceSingleField1 = await myList.Fields.AddChoiceAsync(fldChoiceSingle1, new FieldChoiceOptions()
                {
                    Group = fieldGroup,
                    AddToDefaultView = true,
                    Choices = (new List<string>() { "Option A", "Option B", "Option C" }).ToArray(),
                    DefaultChoice = "Option B"
                });

                // Choice multi field 1
                string fldChoiceMulti1 = "ChoiceMulti1";
                IField addChoiceMultiField1 = await myList.Fields.AddChoiceMultiAsync(fldChoiceMulti1, new FieldChoiceOptions()
                {
                    Group = fieldGroup,
                    AddToDefaultView = true,
                    Choices = (new List<string>() { "Option A", "Option B", "Option C", "Option D", "Option E" }).ToArray(),
                    DefaultChoice = "Option B"
                });

                // Lookup single field 1
                string fldLookupSingle1 = "LookupSingleField1";
                IField addedLookupSingleField1 = await myList.Fields.AddLookupAsync(fldLookupSingle1, new FieldLookupOptions()
                {
                    Group = fieldGroup,
                    AddToDefaultView = true,
                    LookupListId = sitePages.Id,
                    LookupFieldName = "Title",
                });

                string fldLookupMulti1 = "LookupMultiField1";
                IField addedLookupMultiField1 = await myList.Fields.AddLookupMultiAsync(fldLookupMulti1, new FieldLookupOptions()
                {
                    Group = fieldGroup,
                    AddToDefaultView = true,
                    LookupListId = sitePages.Id,
                    LookupFieldName = "Title",
                });

                //==========================================================
                // Step 3: Add a list item
                Dictionary<string, object> item = new Dictionary<string, object>()
                {
                    { "Title", "Item1" }
                };

                Dictionary<string, FieldData> fieldData = new Dictionary<string, FieldData>
                {
                    // URL field 1
                    { fldUrl1, new FieldData("URL") },
                    // URL field 2
                    { fldUrl2, new FieldData("URL") },
                    // User single field 1
                    { fldUserSingle1, new FieldData("UserSingle") },
                    // User multi field 1
                    { fldUserMulti1, new FieldData("UserMulti") },
                    // Taxonomy single field 1
                    { fldTaxonomy1, new FieldData("TaxonomySingle") },
                    // Taxonomy multi field 1
                    { fldTaxonomyMulti1, new FieldData("TaxonomyMulti") },
                    // Lookup single field 1
                    { fldLookupSingle1, new FieldData("LookupSingle") },
                    // Lookup multi field 1
                    { fldLookupMulti1, new FieldData("LookupMulti") },
                };

                // URL field 1
                fieldData[fldUrl1].Properties.Add("Url", "https://pnp.com");
                fieldData[fldUrl1].Properties.Add("Description", "PnP Rocks");
                item.Add(fldUrl1, addedUrlField1.NewFieldUrlValue(fieldData[fldUrl1].Properties["Url"].ToString(), fieldData[fldUrl1].Properties["Description"].ToString()));

                // URL field 2 -  no description value set on create
                fieldData[fldUrl2].Properties.Add("Url", "https://pnp.com");
                // set the expected data equal to the url field as that's what we expect
                fieldData[fldUrl2].Properties.Add("Description", fieldData[fldUrl2].Properties["Url"]);
                item.Add(fldUrl2, addedUrlField2.NewFieldUrlValue(fieldData[fldUrl2].Properties["Url"].ToString()));

                // User single field 1
                fieldData[fldUserSingle1].Properties.Add("Principal", currentUser);
                item.Add(fldUserSingle1, addedUserSingleField1.NewFieldUserValue(currentUser));

                // User multi field 1
                var userCollection = addedUserMultiField1.NewFieldValueCollection();
                userCollection.Values.Add(addedUserMultiField1.NewFieldUserValue(currentUser));
                fieldData[fldUserMulti1].Properties.Add("Collection", userCollection);
                item.Add(fldUserMulti1, userCollection);

                // Taxonomy single field 1
                fieldData[fldTaxonomy1].Properties.Add("TermStore", termStore);
                fieldData[fldTaxonomy1].Properties.Add("TermSet", termSet);
                fieldData[fldTaxonomy1].Properties.Add("Term1", term1);
                fieldData[fldTaxonomy1].Properties.Add("Label1", label1);
                item.Add(fldTaxonomy1, addedTaxonomyField1.NewFieldTaxonomyValue((Guid)fieldData[fldTaxonomy1].Properties["Term1"], fieldData[fldTaxonomy1].Properties["Label1"].ToString()));

                // Taxonomy multi field 1
                fieldData[fldTaxonomyMulti1].Properties.Add("TermStore", termStore);
                fieldData[fldTaxonomyMulti1].Properties.Add("TermSet", termSet);
                fieldData[fldTaxonomyMulti1].Properties.Add("Term1", term1);
                fieldData[fldTaxonomyMulti1].Properties.Add("Label1", label1);
                fieldData[fldTaxonomyMulti1].Properties.Add("Term2", term2);
                fieldData[fldTaxonomyMulti1].Properties.Add("Label2", label2);
                fieldData[fldTaxonomyMulti1].Properties.Add("Term3", term3);
                fieldData[fldTaxonomyMulti1].Properties.Add("Label3", label3);

                // Use the option to specify a list of values in the constructor
                List<IFieldTaxonomyValue> taxonomyValues = new List<IFieldTaxonomyValue>
                {
                    addedTaxonomyMultiField1.NewFieldTaxonomyValue((Guid)fieldData[fldTaxonomyMulti1].Properties["Term1"], fieldData[fldTaxonomyMulti1].Properties["Label1"].ToString()),
                    addedTaxonomyMultiField1.NewFieldTaxonomyValue((Guid)fieldData[fldTaxonomyMulti1].Properties["Term2"], fieldData[fldTaxonomyMulti1].Properties["Label2"].ToString())
                };
                var termCollection = addedTaxonomyMultiField1.NewFieldValueCollection(taxonomyValues);
                fieldData[fldTaxonomyMulti1].Properties.Add("Collection", termCollection);
                item.Add(fldTaxonomyMulti1, termCollection);

                // Lookup single field 1
                fieldData[fldLookupSingle1].Properties.Add("LookupId", 1);
                item.Add(fldLookupSingle1, addedLookupSingleField1.NewFieldLookupValue((int)fieldData[fldLookupSingle1].Properties["LookupId"]));

                // Lookup multi field 1
                fieldData[fldLookupMulti1].Properties.Add("LookupId", 1);
                var lookupCollection = addedLookupMultiField1.NewFieldValueCollection();
                lookupCollection.Values.Add(addedLookupMultiField1.NewFieldLookupValue((int)fieldData[fldLookupMulti1].Properties["LookupId"]));
                fieldData[fldLookupMulti1].Properties.Add("Collection", lookupCollection);
                item.Add(fldLookupMulti1, lookupCollection);

                // Add the configured list item
                var addedItem = await myList.Items.AddAsync(item);

                //==========================================================
                // Step 4: validate returned list item
                Assert.IsTrue(addedItem.Requested);
                Assert.IsTrue(addedItem["Title"].ToString() == "Item1");

                // URL field 1
                Assert.IsTrue(addedItem[fldUrl1] is IFieldUrlValue);
                Assert.IsTrue((addedItem[fldUrl1] as IFieldUrlValue).Url == fieldData[fldUrl1].Properties["Url"].ToString());
                Assert.IsTrue((addedItem[fldUrl1] as IFieldUrlValue).Description == fieldData[fldUrl1].Properties["Description"].ToString());

                // URL field 2
                Assert.IsTrue(addedItem[fldUrl2] is IFieldUrlValue);
                Assert.IsTrue((addedItem[fldUrl2] as IFieldUrlValue).Url == fieldData[fldUrl2].Properties["Url"].ToString());
                Assert.IsTrue((addedItem[fldUrl2] as IFieldUrlValue).Description == fieldData[fldUrl2].Properties["Description"].ToString());

                // User single field 1
                Assert.IsTrue(addedItem[fldUserSingle1] is IFieldUserValue);
                Assert.IsTrue((addedItem[fldUserSingle1] as IFieldUserValue).LookupId == (fieldData[fldUserSingle1].Properties["Principal"] as ISharePointPrincipal).Id);

                // User multi field 1
                Assert.IsTrue(addedItem[fldUserMulti1] is IFieldValueCollection);
                Assert.IsTrue((addedItem[fldUserMulti1] as IFieldValueCollection).Values[0] == (fieldData[fldUserMulti1].Properties["Collection"] as IFieldValueCollection).Values[0]);

                // Taxonomy single field 1
                Assert.IsTrue(addedItem[fldTaxonomy1] is IFieldTaxonomyValue);
                Assert.IsTrue((addedItem[fldTaxonomy1] as IFieldTaxonomyValue).TermId == (Guid)fieldData[fldTaxonomy1].Properties["Term1"]);
                Assert.IsTrue((addedItem[fldTaxonomy1] as IFieldTaxonomyValue).Label == fieldData[fldTaxonomy1].Properties["Label1"].ToString());

                // Taxonomy multi field 1
                Assert.IsTrue(addedItem[fldTaxonomyMulti1] is IFieldValueCollection);
                Assert.IsTrue((addedItem[fldTaxonomyMulti1] as IFieldValueCollection).Values[0] == (fieldData[fldTaxonomyMulti1].Properties["Collection"] as IFieldValueCollection).Values[0]);
                Assert.IsTrue((addedItem[fldTaxonomyMulti1] as IFieldValueCollection).Values[1] == (fieldData[fldTaxonomyMulti1].Properties["Collection"] as IFieldValueCollection).Values[1]);

                // Lookup single field 1
                Assert.IsTrue(addedItem[fldLookupSingle1] is IFieldLookupValue);
                Assert.IsTrue((addedItem[fldLookupSingle1] as IFieldLookupValue).LookupId == (int)fieldData[fldLookupSingle1].Properties["LookupId"]);

                // Lookup multi field 1
                Assert.IsTrue(addedItem[fldLookupMulti1] is IFieldValueCollection);
                Assert.IsTrue((addedItem[fldLookupMulti1] as IFieldValueCollection).Values[0] == (fieldData[fldLookupMulti1].Properties["Collection"] as IFieldValueCollection).Values[0]);

                //==========================================================
                // Step 5: Read list item using GetAsync approach and verify data was written correctly
                await VerifyListItemViaGetAsync(2, listTitle, fieldData);

                //==========================================================
                // Step 6: Read list item using GetListDataAsStreamAsync approach and verify data was written correctly
                await VerifyListItemViaGetListDataAsStreamAsync(3, listTitle, fieldData);

                //==========================================================
                // Step 7: Update item using CSOM UpdateOverwriteVersionAsync 

                // URL field 1
                fieldData[fldUrl1].Properties["Url"] = $"{fieldData[fldUrl1].Properties["Url"]}/rocks";
                fieldData[fldUrl1].Properties["Description"] = $"{fieldData[fldUrl1].Properties["Description"]}A";
                (addedItem[fldUrl1] as IFieldUrlValue).Url = fieldData[fldUrl1].Properties["Url"].ToString();
                (addedItem[fldUrl1] as IFieldUrlValue).Description = fieldData[fldUrl1].Properties["Description"].ToString();

                // URL field 2
                fieldData[fldUrl2].Properties["Url"] = $"{fieldData[fldUrl2].Properties["Url"]}/rocks";
                (addedItem[fldUrl2] as IFieldUrlValue).Url = fieldData[fldUrl2].Properties["Url"].ToString();
                (addedItem[fldUrl2] as IFieldUrlValue).Description = fieldData[fldUrl2].Properties["Description"].ToString();

                // User single field 1
                fieldData[fldUserSingle1].Properties["Principal"] = userTwo;
                (addedItem[fldUserSingle1] as IFieldUserValue).Principal = fieldData[fldUserSingle1].Properties["Principal"] as ISharePointPrincipal;

                // User multi field2
                (fieldData[fldUserMulti1].Properties["Collection"] as IFieldValueCollection).Values.Add(addedUserMultiField1.NewFieldUserValue(userTwo));
                addedItem[fldUserMulti1] = fieldData[fldUserMulti1].Properties["Collection"] as IFieldValueCollection;

                // Taxonomy single field 1
                fieldData[fldTaxonomy1].Properties["Term1"] = term2;
                fieldData[fldTaxonomy1].Properties["Labe1"] = label2;
                (addedItem[fldTaxonomy1] as IFieldTaxonomyValue).TermId = (Guid)fieldData[fldTaxonomy1].Properties["Term1"];
                (addedItem[fldTaxonomy1] as IFieldTaxonomyValue).Label = fieldData[fldTaxonomy1].Properties["Label1"].ToString();

                // Taxonomy multi field 1
                (fieldData[fldTaxonomyMulti1].Properties["Collection"] as IFieldValueCollection).Values.Add(addedTaxonomyMultiField1.NewFieldTaxonomyValue((Guid)fieldData[fldTaxonomyMulti1].Properties["Term3"], fieldData[fldTaxonomyMulti1].Properties["Label3"].ToString()));
                addedItem[fldTaxonomyMulti1] = fieldData[fldTaxonomyMulti1].Properties["Collection"] as IFieldValueCollection;

                // Lookup single field 1
                fieldData[fldLookupSingle1].Properties["LookupId"] = 1;
                (addedItem[fldLookupSingle1] as IFieldLookupValue).LookupId = (int)fieldData[fldLookupSingle1].Properties["LookupId"];

                // Lookup multi field 1
                (fieldData[fldLookupMulti1].Properties["Collection"] as IFieldValueCollection).Values.Add(addedLookupMultiField1.NewFieldLookupValue(1));
                addedItem[fldLookupMulti1] = fieldData[fldLookupMulti1].Properties["Collection"] as IFieldValueCollection;

                // Update list item
                await addedItem.UpdateAsync();

                //==========================================================
                // Step 8: Read list item using GetAsync approach and verify data was written correctly
                await VerifyListItemViaGetAsync(4, listTitle, fieldData);

                //==========================================================
                // Step 9: Read list item using GetListDataAsStreamAsync approach and verify data was written correctly
                await VerifyListItemViaGetListDataAsStreamAsync(5, listTitle, fieldData);

                //==========================================================
                // Step 10: Blank item using CSOM UpdateOverwriteVersionAsync 

                // URL field 1
                fieldData[fldUrl1].Properties["Url"] = "";
                fieldData[fldUrl1].Properties["Description"] = "";
                (addedItem[fldUrl1] as IFieldUrlValue).Url = fieldData[fldUrl1].Properties["Url"].ToString();
                (addedItem[fldUrl1] as IFieldUrlValue).Description = fieldData[fldUrl1].Properties["Description"].ToString();

                // URL field 2
                fieldData[fldUrl2].Properties["Url"] = "";
                fieldData[fldUrl2].Properties["Description"] = "";
                (addedItem[fldUrl2] as IFieldUrlValue).Url = fieldData[fldUrl2].Properties["Url"].ToString();
                (addedItem[fldUrl2] as IFieldUrlValue).Description = fieldData[fldUrl2].Properties["Description"].ToString();

                // User single field 1
                fieldData[fldUserSingle1].Properties["Principal"] = null;
                (addedItem[fldUserSingle1] as IFieldUserValue).Principal = fieldData[fldUserSingle1].Properties["Principal"] as ISharePointPrincipal;

                // User multi field2
                (fieldData[fldUserMulti1].Properties["Collection"] as IFieldValueCollection).Values.Clear();
                addedItem[fldUserMulti1] = fieldData[fldUserMulti1].Properties["Collection"] as IFieldValueCollection;

                // Taxonomy single field 1
                fieldData[fldTaxonomy1].Properties["Term1"] = Guid.Empty;
                addedItem[fldTaxonomy1] = null;

                // Taxonomy multi field 1
                (fieldData[fldTaxonomyMulti1].Properties["Collection"] as IFieldValueCollection).Values.Clear();
                addedItem[fldTaxonomyMulti1] = fieldData[fldTaxonomyMulti1].Properties["Collection"] as IFieldValueCollection;

                // Lookup single field 1
                fieldData[fldLookupSingle1].Properties["LookupId"] = null;
                addedItem[fldLookupSingle1] = null;

                // Lookup multi field 1
                (fieldData[fldLookupMulti1].Properties["Collection"] as IFieldValueCollection).Values.Clear();
                addedItem[fldLookupMulti1] = fieldData[fldLookupMulti1].Properties["Collection"] as IFieldValueCollection;

                // Update list item
                await addedItem.UpdateAsync();

                //==========================================================
                // Step 8: Read list item using GetAsync approach and verify data was written correctly
                await VerifyListItemViaGetAsync(6, listTitle, fieldData);

                //==========================================================
                // Step 9: Read list item using GetListDataAsStreamAsync approach and verify data was written correctly
                await VerifyListItemViaGetListDataAsStreamAsync(7, listTitle, fieldData);

                // Cleanup the created list
                await myList.DeleteAsync();
            }
        }

        [TestMethod]
        public async Task SpecialFieldCsomTest()
        {
            //TestCommon.Instance.Mocking = false;
            using (var context = await TestCommon.Instance.GetContextAsync(TestCommon.TestSite))
            {
                // Step 0: Data needed for the test run
                // Get current user
                var currentUser = await context.Web.GetCurrentUserAsync();
                // Get the principal representing two claims which are always available
                var userTwo = await context.Web.EnsureUserAsync("Everyone except external users");
                // Site pages library for lookup of the home page
                IList sitePages = await context.Web.Lists.GetByTitleAsync("Site Pages");
                // Taxonomy data ~ replace by creating term set once taxonomy APIs work again
                Guid termStore = new Guid("437b86fc-1258-45a9-85ea-87a29156ce3c");
                Guid termSet = new Guid("d50ec969-cb27-4a49-839f-3c25d1d607d5");
                Guid term1 = new Guid("108b34b1-87af-452d-be13-881a29477965");
                string label1 = "Dutch";
                Guid term2 = new Guid("8246e3c1-19ea-4b22-8ae3-df9cbc150a74");
                string label2 = "English";
                Guid term3 = new Guid("3f773e87-24c3-4d0d-a07f-96eb0c1e905e");
                string label3 = "French";

                //==========================================================
                // Step 1: Create a new list
                string listTitle = TestCommon.GetPnPSdkTestAssetName("SpecialFieldCsomTest");
                var myList = await context.Web.Lists.GetByTitleAsync(listTitle);

                if (TestCommon.Instance.Mocking && myList != null)
                {
                    Assert.Inconclusive("Test data set should be setup to not have the list available.");
                }

                if (myList == null)
                {
                    myList = await context.Web.Lists.AddAsync(listTitle, ListTemplateType.GenericList);
                }

                //==========================================================
                // Step 2: Add special fields
                string fieldGroup = "TEST GROUP";

                // URL field 1
                string fldUrl1 = "URLField1";
                IField addedUrlField1 = await myList.Fields.AddUrlAsync(fldUrl1, new FieldUrlOptions()
                {
                    Group = fieldGroup,
                    AddToDefaultView = true,
                    DisplayFormat = UrlFieldFormatType.Hyperlink
                });

                // URL field 2
                string fldUrl2 = "URLField2";
                IField addedUrlField2 = await myList.Fields.AddUrlAsync(fldUrl2, new FieldUrlOptions()
                {
                    Group = fieldGroup,
                    AddToDefaultView = true,
                    DisplayFormat = UrlFieldFormatType.Hyperlink
                });

                // User Single field 1
                string fldUserSingle1 = "UserSingleField1";
                IField addedUserSingleField1 = await myList.Fields.AddUserAsync(fldUserSingle1, new FieldUserOptions()
                {
                    Group = fieldGroup,
                    AddToDefaultView = true,
                    SelectionMode = FieldUserSelectionMode.PeopleAndGroups
                });

                // User Multi field 1
                string fldUserMulti1 = "UserMultiField1";
                IField addedUserMultiField1 = await myList.Fields.AddUserMultiAsync(fldUserMulti1, new FieldUserOptions()
                {
                    Group = fieldGroup,
                    AddToDefaultView = true,
                    SelectionMode = FieldUserSelectionMode.PeopleAndGroups
                });

                // Taxonomy field 1
                string fldTaxonomy1 = "TaxonomyField1";
                IField addedTaxonomyField1 = await myList.Fields.AddTaxonomyAsync(fldTaxonomy1, new FieldTaxonomyOptions()
                {
                    Group = fieldGroup,
                    AddToDefaultView = true,
                    TermStoreId = new Guid("437b86fc-1258-45a9-85ea-87a29156ce3c"),
                    TermSetId = new Guid("d50ec969-cb27-4a49-839f-3c25d1d607d5")
                });

                // Taxonomy Multi field 1
                string fldTaxonomyMulti1 = "TaxonomyMultiField1";
                IField addedTaxonomyMultiField1 = await myList.Fields.AddTaxonomyMultiAsync(fldTaxonomyMulti1, new FieldTaxonomyOptions()
                {
                    Group = fieldGroup,
                    AddToDefaultView = true,
                    TermStoreId = new Guid("437b86fc-1258-45a9-85ea-87a29156ce3c"),
                    TermSetId = new Guid("d50ec969-cb27-4a49-839f-3c25d1d607d5")
                });

                // Choice single field 1
                string fldChoiceSingle1 = "ChoiceSingle1";
                IField addChoiceSingleField1 = await myList.Fields.AddChoiceAsync(fldChoiceSingle1, new FieldChoiceOptions()
                {
                    Group = fieldGroup,
                    AddToDefaultView = true,
                    Choices = (new List<string>() { "Option A", "Option B", "Option C" }).ToArray(),
                    DefaultChoice = "Option B"
                });

                // Choice multi field 1
                string fldChoiceMulti1 = "ChoiceMulti1";
                IField addChoiceMultiField1 = await myList.Fields.AddChoiceMultiAsync(fldChoiceMulti1, new FieldChoiceOptions()
                {
                    Group = fieldGroup,
                    AddToDefaultView = true,
                    Choices = (new List<string>() { "Option A", "Option B", "Option C", "Option D", "Option E" }).ToArray(),
                    DefaultChoice = "Option B"
                });

                // Lookup single field 1
                string fldLookupSingle1 = "LookupSingleField1";
                IField addedLookupSingleField1 = await myList.Fields.AddLookupAsync(fldLookupSingle1, new FieldLookupOptions()
                {
                    Group = fieldGroup,
                    AddToDefaultView = true,
                    LookupListId = sitePages.Id,
                    LookupFieldName = "Title",
                });

                string fldLookupMulti1 = "LookupMultiField1";
                IField addedLookupMultiField1 = await myList.Fields.AddLookupMultiAsync(fldLookupMulti1, new FieldLookupOptions()
                {
                    Group = fieldGroup,
                    AddToDefaultView = true,
                    LookupListId = sitePages.Id,
                    LookupFieldName = "Title",
                });

                //==========================================================
                // Step 3: Add a list item
                Dictionary<string, object> item = new Dictionary<string, object>()
                {
                    { "Title", "Item1" }
                };

                Dictionary<string, FieldData> fieldData = new Dictionary<string, FieldData>
                {
                    // URL field 1
                    { fldUrl1, new FieldData("URL") },
                    // URL field 2
                    { fldUrl2, new FieldData("URL") },
                    // User single field 1
                    { fldUserSingle1, new FieldData("UserSingle") },
                    // User multi field 1
                    { fldUserMulti1, new FieldData("UserMulti") },
                    // Taxonomy single field 1
                    { fldTaxonomy1, new FieldData("TaxonomySingle") },
                    // Taxonomy multi field 1
                    { fldTaxonomyMulti1, new FieldData("TaxonomyMulti") },
                    // Lookup single field 1
                    { fldLookupSingle1, new FieldData("LookupSingle") },
                    // Lookup multi field 1
                    { fldLookupMulti1, new FieldData("LookupMulti") },
                };

                // URL field 1
                fieldData[fldUrl1].Properties.Add("Url", "https://pnp.com");
                fieldData[fldUrl1].Properties.Add("Description", "PnP Rocks");
                item.Add(fldUrl1, addedUrlField1.NewFieldUrlValue(fieldData[fldUrl1].Properties["Url"].ToString(), fieldData[fldUrl1].Properties["Description"].ToString()));

                // URL field 2 -  no description value set on create
                fieldData[fldUrl2].Properties.Add("Url", "https://pnp.com");
                // set the expected data equal to the url field as that's what we expect
                fieldData[fldUrl2].Properties.Add("Description", fieldData[fldUrl2].Properties["Url"]);
                item.Add(fldUrl2, addedUrlField2.NewFieldUrlValue(fieldData[fldUrl2].Properties["Url"].ToString()));

                // User single field 1
                fieldData[fldUserSingle1].Properties.Add("Principal", currentUser);
                item.Add(fldUserSingle1, addedUserSingleField1.NewFieldUserValue(currentUser));

                // User multi field 1                
                var userCollection = addedUserMultiField1.NewFieldValueCollection();
                userCollection.Values.Add(addedUserMultiField1.NewFieldUserValue(currentUser));
                fieldData[fldUserMulti1].Properties.Add("Collection", userCollection);
                item.Add(fldUserMulti1, userCollection);

                // Taxonomy single field 1
                fieldData[fldTaxonomy1].Properties.Add("TermStore", termStore);
                fieldData[fldTaxonomy1].Properties.Add("TermSet", termSet);
                fieldData[fldTaxonomy1].Properties.Add("Term1", term1);
                fieldData[fldTaxonomy1].Properties.Add("Label1", label1);
                item.Add(fldTaxonomy1, addedTaxonomyField1.NewFieldTaxonomyValue((Guid)fieldData[fldTaxonomy1].Properties["Term1"], fieldData[fldTaxonomy1].Properties["Label1"].ToString()));

                // Taxonomy multi field 1
                fieldData[fldTaxonomyMulti1].Properties.Add("TermStore", termStore);
                fieldData[fldTaxonomyMulti1].Properties.Add("TermSet", termSet);
                fieldData[fldTaxonomyMulti1].Properties.Add("Term1", term1);
                fieldData[fldTaxonomyMulti1].Properties.Add("Label1", label1);
                fieldData[fldTaxonomyMulti1].Properties.Add("Term2", term2);
                fieldData[fldTaxonomyMulti1].Properties.Add("Label2", label2);
                fieldData[fldTaxonomyMulti1].Properties.Add("Term3", term3);
                fieldData[fldTaxonomyMulti1].Properties.Add("Label3", label3);

                List<KeyValuePair<Guid, string>> terms = new List<KeyValuePair<Guid, string>>
                {
                    new KeyValuePair<Guid, string>((Guid)fieldData[fldTaxonomyMulti1].Properties["Term1"], fieldData[fldTaxonomyMulti1].Properties["Label1"].ToString()),
                    new KeyValuePair<Guid, string>((Guid)fieldData[fldTaxonomyMulti1].Properties["Term2"], fieldData[fldTaxonomyMulti1].Properties["Label2"].ToString())
                };

                // Use the special constructor to get it covered
                var termCollection = addedTaxonomyMultiField1.NewFieldValueCollection(terms);
                //termCollection.Values.Add(addedTaxonomyMultiField1.NewFieldTaxonomyValue((Guid)fieldData[fldTaxonomyMulti1].Properties["Term1"], fieldData[fldTaxonomyMulti1].Properties["Label1"].ToString()));
                //termCollection.Values.Add(addedTaxonomyMultiField1.NewFieldTaxonomyValue((Guid)fieldData[fldTaxonomyMulti1].Properties["Term2"], fieldData[fldTaxonomyMulti1].Properties["Label2"].ToString()));
                fieldData[fldTaxonomyMulti1].Properties.Add("Collection", termCollection);
                item.Add(fldTaxonomyMulti1, termCollection);

                // Lookup single field 1
                fieldData[fldLookupSingle1].Properties.Add("LookupId", 1);
                item.Add(fldLookupSingle1, addedLookupSingleField1.NewFieldLookupValue((int)fieldData[fldLookupSingle1].Properties["LookupId"]));

                // Lookup multi field 1
                fieldData[fldLookupMulti1].Properties.Add("LookupId", 1);
                var lookupCollection = addedLookupMultiField1.NewFieldValueCollection();
                lookupCollection.Values.Add(addedLookupMultiField1.NewFieldLookupValue((int)fieldData[fldLookupMulti1].Properties["LookupId"]));
                fieldData[fldLookupMulti1].Properties.Add("Collection", lookupCollection);
                item.Add(fldLookupMulti1, lookupCollection);

                // Add the configured list item
                var addedItem = await myList.Items.AddAsync(item);

                //==========================================================
                // Step 4: validate returned list item
                Assert.IsTrue(addedItem.Requested);
                Assert.IsTrue(addedItem["Title"].ToString() == "Item1");

                // URL field 1
                Assert.IsTrue(addedItem[fldUrl1] is IFieldUrlValue);
                Assert.IsTrue((addedItem[fldUrl1] as IFieldUrlValue).Url == fieldData[fldUrl1].Properties["Url"].ToString());
                Assert.IsTrue((addedItem[fldUrl1] as IFieldUrlValue).Description == fieldData[fldUrl1].Properties["Description"].ToString());

                // URL field 2
                Assert.IsTrue(addedItem[fldUrl2] is IFieldUrlValue);
                Assert.IsTrue((addedItem[fldUrl2] as IFieldUrlValue).Url == fieldData[fldUrl2].Properties["Url"].ToString());
                Assert.IsTrue((addedItem[fldUrl2] as IFieldUrlValue).Description == fieldData[fldUrl2].Properties["Description"].ToString());

                // User single field 1
                Assert.IsTrue(addedItem[fldUserSingle1] is IFieldUserValue);
                Assert.IsTrue((addedItem[fldUserSingle1] as IFieldUserValue).LookupId == (fieldData[fldUserSingle1].Properties["Principal"] as ISharePointPrincipal).Id);

                // User multi field 1
                Assert.IsTrue(addedItem[fldUserMulti1] is IFieldValueCollection);
                Assert.IsTrue((addedItem[fldUserMulti1] as IFieldValueCollection).Values[0] == (fieldData[fldUserMulti1].Properties["Collection"] as IFieldValueCollection).Values[0]);

                // Taxonomy single field 1
                Assert.IsTrue(addedItem[fldTaxonomy1] is IFieldTaxonomyValue);
                Assert.IsTrue((addedItem[fldTaxonomy1] as IFieldTaxonomyValue).TermId == (Guid)fieldData[fldTaxonomy1].Properties["Term1"]);
                Assert.IsTrue((addedItem[fldTaxonomy1] as IFieldTaxonomyValue).Label == fieldData[fldTaxonomy1].Properties["Label1"].ToString());

                // Taxonomy multi field 1
                Assert.IsTrue(addedItem[fldTaxonomyMulti1] is IFieldValueCollection);
                Assert.IsTrue((addedItem[fldTaxonomyMulti1] as IFieldValueCollection).Values[0] == (fieldData[fldTaxonomyMulti1].Properties["Collection"] as IFieldValueCollection).Values[0]);
                Assert.IsTrue((addedItem[fldTaxonomyMulti1] as IFieldValueCollection).Values[1] == (fieldData[fldTaxonomyMulti1].Properties["Collection"] as IFieldValueCollection).Values[1]);

                // Lookup single field 1
                Assert.IsTrue(addedItem[fldLookupSingle1] is IFieldLookupValue);
                Assert.IsTrue((addedItem[fldLookupSingle1] as IFieldLookupValue).LookupId == (int)fieldData[fldLookupSingle1].Properties["LookupId"]);

                // Lookup multi field 1
                Assert.IsTrue(addedItem[fldLookupMulti1] is IFieldValueCollection);
                Assert.IsTrue((addedItem[fldLookupMulti1] as IFieldValueCollection).Values[0] == (fieldData[fldLookupMulti1].Properties["Collection"] as IFieldValueCollection).Values[0]);

                //==========================================================
                // Step 5: Read list item using GetAsync approach and verify data was written correctly
                await VerifyListItemViaGetAsync(2, listTitle, fieldData);

                //==========================================================
                // Step 6: Read list item using GetListDataAsStreamAsync approach and verify data was written correctly
                await VerifyListItemViaGetListDataAsStreamAsync(3, listTitle, fieldData);

                //==========================================================
                // Step 7: Update item using CSOM UpdateOverwriteVersionAsync 

                // URL field 1
                fieldData[fldUrl1].Properties["Url"] = $"{fieldData[fldUrl1].Properties["Url"]}/rocks";
                fieldData[fldUrl1].Properties["Description"] = $"{fieldData[fldUrl1].Properties["Description"]}A";
                (addedItem[fldUrl1] as IFieldUrlValue).Url = fieldData[fldUrl1].Properties["Url"].ToString();
                (addedItem[fldUrl1] as IFieldUrlValue).Description = fieldData[fldUrl1].Properties["Description"].ToString();

                // URL field 2
                fieldData[fldUrl2].Properties["Url"] = $"{fieldData[fldUrl2].Properties["Url"]}/rocks";
                (addedItem[fldUrl2] as IFieldUrlValue).Url = fieldData[fldUrl2].Properties["Url"].ToString();
                (addedItem[fldUrl2] as IFieldUrlValue).Description = fieldData[fldUrl2].Properties["Description"].ToString();

                // User single field 1
                fieldData[fldUserSingle1].Properties["Principal"] = userTwo;
                (addedItem[fldUserSingle1] as IFieldUserValue).Principal = fieldData[fldUserSingle1].Properties["Principal"] as ISharePointPrincipal;

                // User multi field2
                // Load via just user ID to test this constructor
                (fieldData[fldUserMulti1].Properties["Collection"] as IFieldValueCollection).Values.Add(addedUserMultiField1.NewFieldUserValue(userTwo.Id));
                addedItem[fldUserMulti1] = fieldData[fldUserMulti1].Properties["Collection"] as IFieldValueCollection;

                // Taxonomy single field 1
                fieldData[fldTaxonomy1].Properties["Term1"] = term2;
                fieldData[fldTaxonomy1].Properties["Labe1"] = label2;
                (addedItem[fldTaxonomy1] as IFieldTaxonomyValue).TermId = (Guid)fieldData[fldTaxonomy1].Properties["Term1"];
                (addedItem[fldTaxonomy1] as IFieldTaxonomyValue).Label = fieldData[fldTaxonomy1].Properties["Label1"].ToString();

                // Taxonomy multi field 1
                (fieldData[fldTaxonomyMulti1].Properties["Collection"] as IFieldValueCollection).Values.Add(addedTaxonomyMultiField1.NewFieldTaxonomyValue((Guid)fieldData[fldTaxonomyMulti1].Properties["Term3"], fieldData[fldTaxonomyMulti1].Properties["Label3"].ToString()));
                addedItem[fldTaxonomyMulti1] = fieldData[fldTaxonomyMulti1].Properties["Collection"] as IFieldValueCollection;

                // Lookup single field 1
                fieldData[fldLookupSingle1].Properties["LookupId"] = 1;
                (addedItem[fldLookupSingle1] as IFieldLookupValue).LookupId = (int)fieldData[fldLookupSingle1].Properties["LookupId"];

                // Lookup multi field 1
                (fieldData[fldLookupMulti1].Properties["Collection"] as IFieldValueCollection).Values.Add(addedLookupMultiField1.NewFieldLookupValue(1));
                addedItem[fldLookupMulti1] = fieldData[fldLookupMulti1].Properties["Collection"] as IFieldValueCollection;

                // Update list item
                await addedItem.UpdateOverwriteVersionAsync();

                //==========================================================
                // Step 8: Read list item using GetAsync approach and verify data was written correctly
                await VerifyListItemViaGetAsync(4, listTitle, fieldData);

                //==========================================================
                // Step 9: Read list item using GetListDataAsStreamAsync approach and verify data was written correctly
                await VerifyListItemViaGetListDataAsStreamAsync(5, listTitle, fieldData);

                //==========================================================
                // Step 10: Blank item using CSOM UpdateOverwriteVersionAsync 

                // URL field 1
                fieldData[fldUrl1].Properties["Url"] = "";
                fieldData[fldUrl1].Properties["Description"] = "";
                (addedItem[fldUrl1] as IFieldUrlValue).Url = fieldData[fldUrl1].Properties["Url"].ToString();
                (addedItem[fldUrl1] as IFieldUrlValue).Description = fieldData[fldUrl1].Properties["Description"].ToString();

                // URL field 2
                fieldData[fldUrl2].Properties["Url"] = "";
                fieldData[fldUrl2].Properties["Description"] = "";
                (addedItem[fldUrl2] as IFieldUrlValue).Url = fieldData[fldUrl2].Properties["Url"].ToString();
                (addedItem[fldUrl2] as IFieldUrlValue).Description = fieldData[fldUrl2].Properties["Description"].ToString();

                // User single field 1
                fieldData[fldUserSingle1].Properties["Principal"] = null;
                (addedItem[fldUserSingle1] as IFieldUserValue).Principal = fieldData[fldUserSingle1].Properties["Principal"] as ISharePointPrincipal;

                // User multi field2
                (fieldData[fldUserMulti1].Properties["Collection"] as IFieldValueCollection).Values.Clear();
                addedItem[fldUserMulti1] = fieldData[fldUserMulti1].Properties["Collection"] as IFieldValueCollection;

                // Taxonomy single field 1
                fieldData[fldTaxonomy1].Properties["Term1"] = Guid.Empty;
                addedItem[fldTaxonomy1] = null;

                // Taxonomy multi field 1
                (fieldData[fldTaxonomyMulti1].Properties["Collection"] as IFieldValueCollection).Values.Clear();
                addedItem[fldTaxonomyMulti1] = fieldData[fldTaxonomyMulti1].Properties["Collection"] as IFieldValueCollection;

                // Lookup single field 1
                fieldData[fldLookupSingle1].Properties["LookupId"] = null;
                addedItem[fldLookupSingle1] = null;

                // Lookup multi field 1
                (fieldData[fldLookupMulti1].Properties["Collection"] as IFieldValueCollection).Values.Clear();
                addedItem[fldLookupMulti1] = fieldData[fldLookupMulti1].Properties["Collection"] as IFieldValueCollection;

                // Update list item
                await addedItem.UpdateOverwriteVersionAsync();

                //==========================================================
                // Step 8: Read list item using GetAsync approach and verify data was written correctly
                await VerifyListItemViaGetAsync(6, listTitle, fieldData);

                //==========================================================
                // Step 9: Read list item using GetListDataAsStreamAsync approach and verify data was written correctly
                await VerifyListItemViaGetListDataAsStreamAsync(7, listTitle, fieldData);

                // Cleanup the created list
                await myList.DeleteAsync();
            }
        }

        private static void AssertListItemProperties(Dictionary<string, FieldData> fieldData, IListItem addedItem)
        {
            Assert.IsTrue(addedItem.Requested);
            Assert.IsTrue(addedItem["Title"].ToString() == "Item1");

            foreach (var field in fieldData)
            {
                if (field.Value.FieldType == "URL")
                {
                    if (field.Value.Properties["Url"].ToString() == "")
                    {
                        Assert.IsTrue(addedItem[field.Key] == null);
                    }
                    else
                    {
                        Assert.IsTrue(addedItem[field.Key] is IFieldUrlValue);
                        Assert.IsTrue((addedItem[field.Key] as IFieldUrlValue).Url == field.Value.Properties["Url"].ToString());
                        Assert.IsTrue((addedItem[field.Key] as IFieldUrlValue).Description == field.Value.Properties["Description"].ToString());
                    }
                }
                else if (field.Value.FieldType == "UserSingle")
                {
                    Assert.IsTrue(addedItem[field.Key] is IFieldUserValue);
                    int idToCheck;
                    if (field.Value.Properties.ContainsKey("Principal"))
                    {
                        if ((field.Value.Properties["Principal"] as ISharePointPrincipal) == null)
                        {
                            idToCheck = -1;
                        }
                        else
                        {
                            idToCheck = (field.Value.Properties["Principal"] as ISharePointPrincipal).Id;
                        }
                    }
                    else
                    {
                        idToCheck = (int)field.Value.Properties["UserId"];
                    }
                    Assert.IsTrue((addedItem[field.Key] as IFieldUserValue).LookupId == idToCheck);
                }
                else if (field.Value.FieldType == "UserMulti")
                {
                    Assert.IsTrue(addedItem[field.Key] is IFieldValueCollection);

                    var expectedUsers = (field.Value.Properties["Collection"] as IFieldValueCollection).Values.Cast<IFieldUserValue>();

                    foreach (var user in (addedItem[field.Key] as IFieldValueCollection).Values)
                    {
                        Assert.IsTrue(user is IFieldUserValue);
                        // is this user in the list of expected users
                        var expectedUser = expectedUsers.FirstOrDefault(p => p.LookupId == (user as IFieldUserValue).LookupId);
                        Assert.IsTrue(expectedUser != null);
                    }
                }
                else if (field.Value.FieldType == "TaxonomySingle")
                {
                    if ((Guid)field.Value.Properties["Term1"] == Guid.Empty)
                    {
                        Assert.IsTrue(addedItem[field.Key] == null);
                    }
                    else
                    {
                        Assert.IsTrue(addedItem[field.Key] is IFieldTaxonomyValue);
                        Assert.IsTrue((addedItem[field.Key] as IFieldTaxonomyValue).TermId == (Guid)field.Value.Properties["Term1"]);
                        // Label value is not returned as ID to the hidden tax list when returning a single value taxonomy field using a regular get()
                        //Assert.IsTrue((addedItem[field.Key] as IFieldTaxonomyValue).Label == field.Value.Properties["Label1"].ToString());
                    }
                }
                else if (field.Value.FieldType == "TaxonomyMulti")
                {
                    Assert.IsTrue(addedItem[field.Key] is IFieldValueCollection);

                    var expectedTerms = (field.Value.Properties["Collection"] as IFieldValueCollection).Values.Cast<IFieldTaxonomyValue>();

                    foreach (var term in (addedItem[field.Key] as IFieldValueCollection).Values)
                    {
                        Assert.IsTrue(term is IFieldTaxonomyValue);
                        // is this term in the list of expected terms
                        var expectedTerm = expectedTerms.FirstOrDefault(p => p.TermId == (term as IFieldTaxonomyValue).TermId);
                        Assert.IsTrue(expectedTerm != null);
                    }
                }
                else if (field.Value.FieldType == "LookupSingle")
                {
                    int idToCheck;
                    if (field.Value.Properties.ContainsKey("LookupId"))
                    {
                        if (field.Value.Properties["LookupId"] == null)
                        {
                            idToCheck = -1;
                        }
                        else
                        {
                            idToCheck = (int)field.Value.Properties["LookupId"];
                        }
                    }
                    else
                    {
                        idToCheck = (int)field.Value.Properties["LookupId"];
                    }

                    if (idToCheck == -1)
                    {
                        Assert.IsTrue(addedItem[field.Key] == null);
                    }
                    else
                    {
                        Assert.IsTrue(addedItem[field.Key] is IFieldLookupValue);
                        Assert.IsTrue((addedItem[field.Key] as IFieldLookupValue).LookupId == idToCheck);
                    }
                }
                else if (field.Value.FieldType == "LookupMulti")
                {
                    Assert.IsTrue(addedItem[field.Key] is IFieldValueCollection);

                    var expectedLookups = (field.Value.Properties["Collection"] as IFieldValueCollection).Values.Cast<IFieldLookupValue>();

                    foreach (var lookup in (addedItem[field.Key] as IFieldValueCollection).Values)
                    {
                        Assert.IsTrue(lookup is IFieldLookupValue);
                        // is this user in the list of expected users
                        var expectedLookup = expectedLookups.FirstOrDefault(p => p.LookupId == (lookup as IFieldLookupValue).LookupId);
                        Assert.IsTrue(expectedLookup != null);
                    }
                }
            }
        }

        private static async Task<IListItem> VerifyListItemViaGetListDataAsStreamAsync(int id, string listTitle, Dictionary<string, FieldData> fieldData, [System.Runtime.CompilerServices.CallerMemberName] string testName = null)
        {
            using (var context = await TestCommon.Instance.GetContextAsync(TestCommon.TestSite, id, testName))
            {
                var myList = context.Web.Lists.GetByTitle(listTitle);
                var itemViaGetAsync = myList.Items.FirstOrDefault(p => p.Title == "Item1");

                var listDataOptions = new RenderListDataOptions()
                {
                    RenderOptions = RenderListDataOptionsFlags.ListData,
                };

                var fieldsToLoad = new List<string>() { "Title" };
                foreach (var field in fieldData)
                {
                    fieldsToLoad.Add(field.Key);
                }

                listDataOptions.SetViewXmlFromFields(fieldsToLoad);

                await myList.LoadListDataAsStreamAsync(listDataOptions).ConfigureAwait(false);
                var addedItem = myList.Items.AsRequested().First();

                AssertListItemProperties(fieldData, addedItem);

                return addedItem;
            }
        }

        private static async Task<IListItem> VerifyListItemViaGetAsync(int id, string listTitle, Dictionary<string, FieldData> fieldData, [System.Runtime.CompilerServices.CallerMemberName] string testName = null)
        {
            using (var context = await TestCommon.Instance.GetContextAsync(TestCommon.TestSite, id, testName))
            {
                var myList = context.Web.Lists.GetByTitle(listTitle, p => p.Title, p => p.Items, p => p.Fields.QueryProperties(p => p.InternalName, p => p.FieldTypeKind, p => p.TypeAsString, p => p.Title));
                var addedItem = myList.Items.AsRequested().FirstOrDefault(p => p.Title == "Item1");

                AssertListItemProperties(fieldData, addedItem);

                return addedItem;
            }
        }
        #endregion

        #region Properties
        [TestMethod]
        public async Task ListItemAsFilePropertiesTest()
        {
            //TestCommon.Instance.Mocking = false;
            (string parentLibraryName, _, string documentUrl) = await TestAssets.CreateTestDocumentAsync(0);

            try
            {
                using (var context = await TestCommon.Instance.GetContextAsync(TestCommon.TestSite, 1))
                {
                    IFile file = await context.Web.GetFileByServerRelativeUrlAsync(documentUrl,
                        f => f.ListItemAllFields.QueryProperties(li => li.Id),
                        f => f.Length,
                        f => f.ServerRelativeUrl);

                    Assert.IsNotNull(file);
                    Assert.IsNotNull(file.ListItemAllFields);
                    Assert.IsTrue(file.ListItemAllFields.Id > 0);

                    IList list = await context.Web.Lists.GetByTitleAsync(parentLibraryName);

                    Assert.IsNotNull(list);

                    IListItem listItem = await list.Items.GetByIdAsync(file.ListItemAllFields.Id,
                        li => li.CommentsDisabled,
                        li => li.CommentsDisabledScope,
                        li => li.ContentType.QueryProperties(ct => ct.Name, ct => ct.ReadOnly, ct => ct.Sealed),
                        li => li.File.QueryProperties(f => f.Length, f => f.ServerRelativeUrl, f => f.Name),
                        li => li.FileSystemObjectType,
                        li => li.Folder.QueryProperties(f => f.Name, f => f.ServerRelativeUrl),
                        li => li.ParentList.QueryProperties(l => l.Title),
                        li => li.ServerRedirectedEmbedUri,
                        li => li.ServerRedirectedEmbedUrl,
                        li => li.UniqueId);

                    Assert.IsNotNull(listItem);
                    Assert.IsNotNull(listItem.ContentType);
                    Assert.IsNotNull(listItem.File);

                    Assert.AreEqual(file.ListItemAllFields.Id, listItem.Id);

                    Assert.IsFalse(listItem.CommentsDisabled);
                    Assert.AreEqual(CommentsDisabledScope.None, listItem.CommentsDisabledScope);
                    Assert.AreEqual(FileSystemObjectType.File, listItem.FileSystemObjectType);
                    Assert.AreNotEqual(Guid.Empty, listItem.UniqueId);
                    Assert.IsNotNull(listItem.ServerRedirectedEmbedUri);
                    Assert.IsFalse(string.IsNullOrWhiteSpace(listItem.ServerRedirectedEmbedUrl));

                    Assert.IsFalse(listItem.ContentType.ReadOnly);
                    Assert.IsFalse(listItem.ContentType.Sealed);

                    Assert.ThrowsException<ClientException>(() => listItem.Folder.ServerRelativeUrl);

                    Assert.AreEqual(file.Length, listItem.File.Length);
                    Assert.AreEqual(file.ServerRelativeUrl, listItem.File.ServerRelativeUrl);

                    Assert.AreEqual(list.Id, listItem.ParentList.Id);
                    Assert.AreEqual(list.Title, listItem.ParentList.Title);
                }
            }
            finally
            {
                await TestAssets.CleanupTestDocumentAsync(2);
            }
        }

        [TestMethod]
        public async Task ListItemAsFolderPropertiesTest()
        {
            //TestCommon.Instance.Mocking = false;
            IFolder mockFolder = null;

            using (var context = await TestCommon.Instance.GetContextAsync(TestCommon.TestSite))
            {
                try
                {
                    IFolder parentFolder = (await context.Web.Lists.GetByTitleAsync("Documents", p => p.RootFolder)).RootFolder;
                    mockFolder = await parentFolder.Folders.AddAsync(nameof(ListItemAsFolderPropertiesTest));
                    mockFolder = await context.Web.GetFolderByServerRelativeUrlAsync(mockFolder.ServerRelativeUrl,
                        f => f.Name,
                        f => f.ServerRelativeUrl,
                        f => f.ListItemAllFields.QueryProperties(li => li.Id));

                    IList list = await context.Web.Lists.GetByTitleAsync("Documents");

                    Assert.IsNotNull(list);

                    IListItem listItem = await list.Items.GetByIdAsync(mockFolder.ListItemAllFields.Id,
                        li => li.CommentsDisabled,
                        li => li.CommentsDisabledScope,
                        li => li.ContentType.QueryProperties(ct => ct.Name, ct => ct.ReadOnly, ct => ct.Sealed),
                        li => li.File.QueryProperties(f => f.Length, f => f.ServerRelativeUrl, f => f.Name),
                        li => li.FileSystemObjectType,
                        li => li.Folder.QueryProperties(f => f.Name, f => f.ServerRelativeUrl),
                        li => li.ParentList.QueryProperties(l => l.Title),
                        li => li.ServerRedirectedEmbedUri,
                        li => li.ServerRedirectedEmbedUrl,
                        li => li.UniqueId);

                    Assert.IsNotNull(listItem);
                    Assert.IsNotNull(listItem.ContentType);
                    Assert.IsNotNull(listItem.Folder);

                    Assert.AreEqual(mockFolder.ListItemAllFields.Id, listItem.Id);

                    Assert.IsFalse(listItem.CommentsDisabled);
                    Assert.AreEqual(CommentsDisabledScope.None, listItem.CommentsDisabledScope);
                    Assert.AreEqual(FileSystemObjectType.Folder, listItem.FileSystemObjectType);
                    Assert.AreNotEqual(Guid.Empty, listItem.UniqueId);
                    Assert.IsNull(listItem.ServerRedirectedEmbedUri);
                    Assert.IsTrue(string.IsNullOrWhiteSpace(listItem.ServerRedirectedEmbedUrl));

                    Assert.IsFalse(listItem.ContentType.ReadOnly);
                    Assert.IsTrue(listItem.ContentType.Sealed);

                    Assert.ThrowsException<ClientException>(() => listItem.File.ServerRelativeUrl);

                    Assert.AreEqual(mockFolder.Name, listItem.Folder.Name);
                    Assert.AreEqual(mockFolder.ServerRelativeUrl, listItem.Folder.ServerRelativeUrl);

                    Assert.AreEqual(list.Id, listItem.ParentList.Id);
                    Assert.AreEqual(list.Title, listItem.ParentList.Title);
                }
                finally
                {
                    if (mockFolder != null)
                    {
                        await mockFolder.DeleteAsync();
                    }
                }
            }
        }

        [TestMethod]
        public async Task ListItemFieldValuesTest()
        {
            //TestCommon.Instance.Mocking = false;
            try
            {
                (string parentListName, int itemId, _) = await TestAssets.CreateTestListItemAsync(0);

                using (var context = await TestCommon.Instance.GetContextAsync(TestCommon.TestSite, 1))
                {
                    IList list = await context.Web.Lists.GetByTitleAsync(parentListName);

                    Assert.IsNotNull(list);

                    IListItem listItem = await list.Items.GetByIdAsync(itemId,
                        li => li.FieldValuesAsHtml,
                        li => li.FieldValuesAsText,
                        li => li.FieldValuesForEdit);

                    Assert.IsNotNull(listItem);
                    Assert.AreNotEqual(0, listItem.FieldValuesAsHtml.Count);
                    Assert.AreNotEqual(0, listItem.FieldValuesAsText.Count);
                    Assert.AreNotEqual(0, listItem.FieldValuesForEdit.Count);
                }
            }
            finally
            {
                await TestAssets.CleanupTestDedicatedListAsync(2);
            }
        }

        [TestMethod]
        public async Task ListItemAsFileFromCamlQueryAsyncTest()
        {
            //TestCommon.Instance.Mocking = false;

            using (var context = await TestCommon.Instance.GetContextAsync(TestCommon.TestSite))
            {
                // Create new library with extra fields
                var listTitle = TestCommon.GetPnPSdkTestAssetName("ListItemAsFileFromCamlQueryAsyncTest");
                var list = await context.Web.Lists.AddAsync(listTitle, ListTemplateType.DocumentLibrary);

                // Add the fields as one batch call
                string fieldGroup = "custom";
                IField addedTextField1 = await list.Fields.AddTextBatchAsync("TestStringField", new FieldTextOptions()
                {
                    Group = fieldGroup,
                    AddToDefaultView = true,
                });

                IField addedBoolField1 = await list.Fields.AddBooleanBatchAsync("TestBoolField", new FieldBooleanOptions()
                {
                    Group = fieldGroup,
                    AddToDefaultView = true,
                });

                IField addedNumberField1 = await list.Fields.AddNumberBatchAsync("TestNumberField", new FieldNumberOptions()
                {
                    Group = fieldGroup,
                    AddToDefaultView = true,
                });
                await context.ExecuteAsync();

                // Add a file
                await list.EnsurePropertiesAsync(l => l.RootFolder);
                IFile testDocument = list.RootFolder.Files.Add("test.docx", System.IO.File.OpenRead($".{Path.DirectorySeparatorChar}TestAssets{Path.DirectorySeparatorChar}test.docx"), true);

                // Set the file metadata, first load the connected list item
                await testDocument.ListItemAllFields.LoadAsync();
                testDocument.ListItemAllFields["TestStringField"] = "This is my test";
                testDocument.ListItemAllFields["TestBoolField"] = true;
                testDocument.ListItemAllFields["TestNumberField"] = 10;
                await testDocument.ListItemAllFields.UpdateAsync();

                using (var context2 = await TestCommon.Instance.GetContextAsync(TestCommon.TestSite, 2))
                {
                    // Query the document again
                    const string viewXml = @"<View Scope='Recursive'><RowLimit>1</RowLimit></View>";

                    var list2 = await context2.Web.Lists.GetByTitleAsync(listTitle);
                    Expression<Func<IListItem, object>>[] selectors =
                    {
                            li => li.All,
                            li => li.CommentsDisabled,
                            li => li.CommentsDisabledScope,
                            li => li.ContentType.QueryProperties(ct => ct.Name, ct => ct.Sealed),
                            li => li.UniqueId,
                            li => li.ServerRedirectedEmbedUri,
                            li => li.ServerRedirectedEmbedUrl
                        };

                    await list2.LoadItemsByCamlQueryAsync(new CamlQueryOptions()
                    {
                        ViewXml = viewXml,
                        DatesInUtc = true
                    }, selectors).ConfigureAwait(false);

                    IListItem listItem = list2.Items.AsRequested().FirstOrDefault();

                    Assert.IsNotNull(listItem);
                    Assert.IsFalse(listItem.CommentsDisabled);
                    Assert.AreEqual(CommentsDisabledScope.None, listItem.CommentsDisabledScope);
                    Assert.AreEqual(FileSystemObjectType.File, listItem.FileSystemObjectType);
                    Assert.AreNotEqual(Guid.Empty, listItem.UniqueId);
                    Assert.IsNotNull(listItem.ServerRedirectedEmbedUri);
                    Assert.IsFalse(string.IsNullOrWhiteSpace(listItem.ServerRedirectedEmbedUrl));

                    Assert.IsFalse(string.IsNullOrWhiteSpace(listItem.ContentType.Name));
                    Assert.IsFalse(listItem.ContentType.Sealed);

                    Assert.AreEqual(10, listItem.Values["TestNumberField"]);
                    Assert.AreEqual(true, listItem.Values["TestBoolField"]);
                    Assert.AreEqual("This is my test", listItem.Values["TestStringField"]);
                }

                // Delete the library again
                await list.DeleteAsync();
            }
        }

        [TestMethod]
        public async Task ListItemAsFileFromDataStreamTest()
        {
            //TestCommon.Instance.Mocking = false;

            using (var context = await TestCommon.Instance.GetContextAsync(TestCommon.TestSite))
            {
                // Create new library with extra fields
                var listTitle = TestCommon.GetPnPSdkTestAssetName("ListItemAsFileFromDataStreamTest");
                var list = await context.Web.Lists.AddAsync(listTitle, ListTemplateType.DocumentLibrary);
                await list.EnsurePropertiesAsync(l => l.RootFolder);
                list.ContentTypesEnabled = true;
                list.EnableFolderCreation = true;
                await list.UpdateAsync();

                // Add the fields as one batch call
                string fieldGroup = "custom";
                IField addedTextField1 = await list.Fields.AddTextBatchAsync("TestStringField", new FieldTextOptions()
                {
                    Group = fieldGroup,
                    AddToDefaultView = true,
                });

                IField addedBoolField1 = await list.Fields.AddBooleanBatchAsync("TestBoolField", new FieldBooleanOptions()
                {
                    Group = fieldGroup,
                    AddToDefaultView = true,
                });

                IField addedNumberField1 = await list.Fields.AddNumberBatchAsync("TestNumberField", new FieldNumberOptions()
                {
                    Group = fieldGroup,
                    AddToDefaultView = true,
                });
                await context.ExecuteAsync();

                // Add a file                
                IFile testDocument = list.RootFolder.Files.Add("test.docx", System.IO.File.OpenRead($".{Path.DirectorySeparatorChar}TestAssets{Path.DirectorySeparatorChar}test.docx"), true);

                // Set the file metadata, first load the connected list item
                await testDocument.ListItemAllFields.LoadAsync();
                testDocument.ListItemAllFields["TestStringField"] = "This is my test";
                testDocument.ListItemAllFields["TestBoolField"] = true;
                testDocument.ListItemAllFields["TestNumberField"] = 10;
                await testDocument.ListItemAllFields.UpdateAsync();

                // Add file in folder
                IFolder testFolder = await list.RootFolder.AddFolderAsync("Test");
                IFile testDocument2 = testFolder.Files.Add("test2.docx", System.IO.File.OpenRead($".{Path.DirectorySeparatorChar}TestAssets{Path.DirectorySeparatorChar}test.docx"), true);
                // Set the file metadata, first load the connected list item
                await testDocument2.ListItemAllFields.LoadAsync();
                testDocument2.ListItemAllFields["TestStringField"] = "This is my test 2";
                testDocument2.ListItemAllFields["TestBoolField"] = false;
                testDocument2.ListItemAllFields["TestNumberField"] = 100;
                await testDocument2.ListItemAllFields.UpdateAsync();

                using (var context2 = await TestCommon.Instance.GetContextAsync(TestCommon.TestSite, 2))
                {
                    const string viewXml = @"<View Scope='Recursive'><RowLimit Paged='TRUE'>5</RowLimit></View>";

                    IList list2 = await context2.Web.Lists.GetByTitleAsync(listTitle);

                    Assert.IsNotNull(list2);

                    var output = await list2.LoadListDataAsStreamAsync(new RenderListDataOptions()
                    {
                        ViewXml = viewXml,
                        RenderOptions = RenderListDataOptionsFlags.ListData
                    }).ConfigureAwait(false);

                    IListItem listItem = list2.Items.AsRequested().FirstOrDefault();

                    Assert.IsNotNull(listItem);

                    Assert.AreEqual(FileSystemObjectType.File, listItem.FileSystemObjectType);
                    Assert.AreNotEqual(Guid.Empty, listItem.UniqueId);
                    Assert.IsNotNull(listItem.ServerRedirectedEmbedUri);
                    Assert.IsFalse(string.IsNullOrWhiteSpace(listItem.ServerRedirectedEmbedUrl));

                    Assert.IsFalse(string.IsNullOrWhiteSpace(listItem.ContentType.Name));

                    Assert.AreEqual(10, (double)listItem.Values["TestNumberField"]);
                    Assert.AreEqual(true, (bool)listItem.Values["TestBoolField"]);
                    Assert.AreEqual("This is my test", (string)listItem.Values["TestStringField"]);


                    IListItem lastListItem = list2.Items.AsRequested().LastOrDefault();

                    Assert.IsNotNull(lastListItem);

                    Assert.AreEqual(FileSystemObjectType.File, lastListItem.FileSystemObjectType);
                    Assert.AreNotEqual(Guid.Empty, lastListItem.UniqueId);
                    Assert.IsNotNull(lastListItem.ServerRedirectedEmbedUri);
                    Assert.IsFalse(string.IsNullOrWhiteSpace(lastListItem.ServerRedirectedEmbedUrl));

                    Assert.IsFalse(string.IsNullOrWhiteSpace(lastListItem.ContentType.Name));

                    Assert.AreEqual(100, (double)lastListItem.Values["TestNumberField"]);
                    Assert.AreEqual(false, (bool)lastListItem.Values["TestBoolField"]);
                    Assert.AreEqual("This is my test 2", (string)lastListItem.Values["TestStringField"]);

                }

                // Delete the library again
                await list.DeleteAsync();
            }
        }
        #endregion

        #region Load File

        [TestMethod]
        public async Task LoadFileFromListItemTest()
        {
            //TestCommon.Instance.Mocking = false;
            (string parentLibraryName, _, string documentUrl) = await TestAssets.CreateTestDocumentAsync(0);

            try
            {
                int listItemID = -1;
                using (var context = await TestCommon.Instance.GetContextAsync(TestCommon.TestSite, 1))
                {
                    IFile file = await context.Web.GetFileByServerRelativeUrlAsync(documentUrl, f => f.ListItemAllFields.QueryProperties(li => li.Id));

                    listItemID = file.ListItemAllFields.Id;

                    Assert.IsTrue(listItemID > 0);
                }

                using (var context = await TestCommon.Instance.GetContextAsync(TestCommon.TestSite, 2))
                {
                    IList list = await context.Web.Lists.GetByTitleAsync(parentLibraryName);
                    IListItem listItem = await list.Items.GetByIdAsync(listItemID);

                    Assert.IsNotNull(listItem);

                    await listItem.File.LoadAsync();

                    Assert.IsNotNull(listItem.File);
                    Assert.IsTrue(listItem.File.Length > 0);
                    Assert.IsTrue(!string.IsNullOrWhiteSpace(listItem.File.ServerRelativeUrl));
                    Assert.IsTrue(listItem.File.IsPropertyAvailable(f => f.CheckOutType));
                }
            }
            finally
            {
                await TestAssets.CleanupTestDocumentAsync(3);
            }
        }

        [TestMethod]
        public async Task LoadFileWithPropertiesFromListItemTest()
        {
            //TestCommon.Instance.Mocking = false;
            (string parentLibraryName, _, string documentUrl) = await TestAssets.CreateTestDocumentAsync(0);

            try
            {
                int listItemID = -1;
                using (var context = await TestCommon.Instance.GetContextAsync(TestCommon.TestSite, 1))
                {
                    IFile file = await context.Web.GetFileByServerRelativeUrlAsync(documentUrl, f => f.ListItemAllFields.QueryProperties(li => li.Id));

                    listItemID = file.ListItemAllFields.Id;

                    Assert.IsTrue(listItemID > 0);
                }

                using (var context = await TestCommon.Instance.GetContextAsync(TestCommon.TestSite, 2))
                {
                    IList list = await context.Web.Lists.GetByTitleAsync(parentLibraryName);
                    IListItem listItem = await list.Items.GetByIdAsync(listItemID);

                    Assert.IsNotNull(listItem);

                    await listItem.File.LoadAsync(f => f.Length, f => f.Author.QueryProperties(u => u.UserPrincipalName));

                    Assert.IsNotNull(listItem.File);
                    Assert.IsTrue(listItem.File.Length > 0);
                    Assert.IsTrue(!string.IsNullOrWhiteSpace(listItem.File.Author.UserPrincipalName));
                    Assert.IsTrue(!listItem.File.IsPropertyAvailable(f => f.CheckOutType));
                }
            }
            finally
            {
                await TestAssets.CleanupTestDocumentAsync(3);
            }
        }

        [TestMethod]
        public async Task LoadFileInBatchWithPropertiesFromListItemTest()
        {
            //TestCommon.Instance.Mocking = false;
            (string parentLibraryName, _, string documentUrl) = await TestAssets.CreateTestDocumentAsync(0);
            (_, _, string documentUrl2) = await TestAssets.CreateTestDocumentAsync(1, fileName: $"{nameof(LoadFileInBatchWithPropertiesFromListItemTest)}2");

            try
            {
                int listItemID = -1;
                int listItemID2 = -1;
                using (var context = await TestCommon.Instance.GetContextAsync(TestCommon.TestSite, 2))
                {
                    IFile file = await context.Web.GetFileByServerRelativeUrlAsync(documentUrl, f => f.ListItemAllFields.QueryProperties(li => li.Id));
                    IFile file2 = await context.Web.GetFileByServerRelativeUrlAsync(documentUrl2, f => f.ListItemAllFields.QueryProperties(li => li.Id));

                    listItemID = file.ListItemAllFields.Id;
                    listItemID2 = file2.ListItemAllFields.Id;

                    Assert.IsTrue(listItemID > 0);
                    Assert.IsTrue(listItemID2 > 0);
                }

                using (var context = await TestCommon.Instance.GetContextAsync(TestCommon.TestSite, 3))
                {
                    IList list = await context.Web.Lists.GetByTitleAsync(parentLibraryName);
                    IListItem listItem = await list.Items.GetByIdAsync(listItemID);
                    IListItem listItem2 = await list.Items.GetByIdAsync(listItemID2);

                    Assert.IsNotNull(listItem);
                    Assert.IsNotNull(listItem2);

                    var batch = context.NewBatch();
                    await listItem.File.LoadBatchAsync(batch, f => f.Length, f => f.Author.QueryProperties(u => u.UserPrincipalName));
                    await listItem2.File.LoadBatchAsync(batch, f => f.Length, f => f.Author.QueryProperties(u => u.UserPrincipalName));
                    await context.ExecuteAsync(batch);

                    Assert.IsNotNull(listItem.File);
                    Assert.IsTrue(listItem.File.Length > 0);
                    Assert.IsTrue(!string.IsNullOrWhiteSpace(listItem.File.Author.UserPrincipalName));
                    Assert.IsTrue(!listItem.File.IsPropertyAvailable(f => f.CheckOutType));

                    Assert.IsNotNull(listItem2.File);
                    Assert.IsTrue(listItem2.File.Length > 0);
                    Assert.IsTrue(!string.IsNullOrWhiteSpace(listItem2.File.Author.UserPrincipalName));
                    Assert.IsTrue(!listItem2.File.IsPropertyAvailable(f => f.CheckOutType));
                }
            }
            finally
            {
                await TestAssets.CleanupTestDocumentAsync(4);
            }
        }

        #endregion

        #region GetDisplayName
        [TestMethod]
        public async Task GetFileDisplayNameAsyncTest()
        {
            //TestCommon.Instance.Mocking = false;
            (string parentLibraryName, _, string documentUrl) = await TestAssets.CreateTestDocumentAsync(0);

            try
            {
                using (var context = await TestCommon.Instance.GetContextAsync(TestCommon.TestSite, 1))
                {
                    IFile file = await context.Web.GetFileByServerRelativeUrlAsync(documentUrl, f => f.ListItemAllFields.QueryProperties(li => li.Id));

                    Assert.IsNotNull(file);
                    Assert.IsNotNull(file.ListItemAllFields);
                    Assert.IsTrue(file.ListItemAllFields.Id > 0);

                    IList list = await context.Web.Lists.GetByTitleAsync(parentLibraryName);

                    Assert.IsNotNull(list);

                    IListItem listItem = await list.Items.GetByIdAsync(file.ListItemAllFields.Id);

                    Assert.IsNotNull(listItem);

                    string displayName = await listItem.GetDisplayNameAsync();

                    Assert.IsFalse(string.IsNullOrWhiteSpace(displayName));
                }
            }
            finally
            {
                await TestAssets.CleanupTestDocumentAsync(2);
            }
        }

        [TestMethod]
        public async Task GetFileDisplayNameTest()
        {
            //TestCommon.Instance.Mocking = false;
            (string parentLibraryName, _, string documentUrl) = await TestAssets.CreateTestDocumentAsync(0);

            try
            {
                using (var context = await TestCommon.Instance.GetContextAsync(TestCommon.TestSite, 1))
                {
                    IFile file = await context.Web.GetFileByServerRelativeUrlAsync(documentUrl, f => f.ListItemAllFields.QueryProperties(li => li.Id));

                    Assert.IsNotNull(file);
                    Assert.IsNotNull(file.ListItemAllFields);
                    Assert.IsTrue(file.ListItemAllFields.Id > 0);

                    IList list = await context.Web.Lists.GetByTitleAsync(parentLibraryName);

                    Assert.IsNotNull(list);

                    IListItem listItem = await list.Items.GetByIdAsync(file.ListItemAllFields.Id);

                    Assert.IsNotNull(listItem);

                    string displayName = listItem.GetDisplayName();

                    Assert.IsFalse(string.IsNullOrWhiteSpace(displayName));
                }
            }
            finally
            {
                await TestAssets.CleanupTestDocumentAsync(2);
            }
        }

        [TestMethod]
        public async Task GetDisplayNameAsyncTest()
        {
            //TestCommon.Instance.Mocking = false;
            try
            {
                (string parentListName, int itemId, _) = await TestAssets.CreateTestListItemAsync(0);

                using (var context = await TestCommon.Instance.GetContextAsync(TestCommon.TestSite, 1))
                {
                    IList list = await context.Web.Lists.GetByTitleAsync(parentListName);

                    Assert.IsNotNull(list);

                    IListItem listItem = await list.Items.GetByIdAsync(itemId);

                    Assert.IsNotNull(listItem);

                    string displayName = await listItem.GetDisplayNameAsync();

                    Assert.IsFalse(string.IsNullOrWhiteSpace(displayName));
                }
            }
            finally
            {
                await TestAssets.CleanupTestDedicatedListAsync(2);
            }
        }

        [TestMethod]
        public async Task GetDisplayNameTest()
        {
            //TestCommon.Instance.Mocking = false;
            try
            {
                (string parentListName, int itemId, _) = await TestAssets.CreateTestListItemAsync(0);

                using (var context = await TestCommon.Instance.GetContextAsync(TestCommon.TestSite, 1))
                {
                    IList list = await context.Web.Lists.GetByTitleAsync(parentListName);

                    Assert.IsNotNull(list);

                    IListItem listItem = await list.Items.GetByIdAsync(itemId);

                    Assert.IsNotNull(listItem);

                    string displayName = listItem.GetDisplayName();

                    Assert.IsFalse(string.IsNullOrWhiteSpace(displayName));
                }
            }
            finally
            {
                await TestAssets.CleanupTestDedicatedListAsync(2);
            }
        }
        #endregion

        #region Changes

        [TestMethod]
        public async Task GetListItemChangesAsyncTest()
        {
            //TestCommon.Instance.Mocking = false;
            (string parentLibraryName, _, string documentUrl) = await TestAssets.CreateTestDocumentAsync(0);

            try
            {
                using (var context = await TestCommon.Instance.GetContextAsync(TestCommon.TestSite, 1))
                {
                    IFile file = await context.Web.GetFileByServerRelativeUrlAsync(documentUrl, f => f.ListItemAllFields.QueryProperties(li => li.Id));

                    Assert.IsNotNull(file);
                    Assert.IsNotNull(file.ListItemAllFields);
                    Assert.IsTrue(file.ListItemAllFields.Id > 0);

                    IList list = await context.Web.Lists.GetByTitleAsync(parentLibraryName);

                    Assert.IsNotNull(list);

                    IListItem listItem = await list.Items.GetByIdAsync(file.ListItemAllFields.Id);

                    Assert.IsNotNull(listItem);

                    var changes = await listItem.GetChangesAsync(new ChangeQueryOptions(true, true)
                    {
                        FetchLimit = 5,
                    });

                    Assert.IsNotNull(changes);
                    Assert.IsTrue(changes.Count == 1);

                    var changeItem = changes[0] as IChangeItem;
                    Assert.IsNotNull(changeItem);
                    Assert.AreEqual(ChangeType.Add, changeItem.ChangeType);
                    Assert.IsTrue(changeItem.ItemId > 0);
                    Assert.IsTrue(!string.IsNullOrWhiteSpace(changeItem.Editor));
                    Assert.IsTrue(!string.IsNullOrWhiteSpace(changeItem.ServerRelativeUrl));
                    Assert.AreNotEqual(Guid.Empty, changeItem.UniqueId);
                    Assert.AreNotEqual(Guid.Empty, changeItem.WebId);
                    Assert.AreNotEqual(Guid.Empty, changeItem.SiteId);
                    Assert.AreNotEqual(Guid.Empty, changeItem.ListId);

                    var changes2 = listItem.GetChanges(new ChangeQueryOptions(true, true)
                    {
                        FetchLimit = 5,
                    });

                    Assert.IsNotNull(changes2);
                    Assert.IsTrue(changes2.Count == 1);

                }
            }
            finally
            {
                await TestAssets.CleanupTestDocumentAsync(2);
            }
        }

        #endregion

        #region Item versions

        [TestMethod]
        public async Task GetListItemVersionsAsyncTest()
        {
            //TestCommon.Instance.Mocking = false;

            string listTitle = "ListItemVersionsTest1";
            int firstId;
            using (var context = await TestCommon.Instance.GetContextAsync(TestCommon.TestSite))
            {
                // Create a new list
                var myList = context.Web.Lists.FirstOrDefault(p => p.Title == listTitle);
                if (TestCommon.Instance.Mocking && myList != null)
                {
                    Assert.Inconclusive("Test data set should be setup to not have the list available.");
                }

                if (myList == null)
                {
                    myList = await context.Web.Lists.AddAsync(listTitle, ListTemplateType.GenericList);
                    // Enable versioning
                    myList.EnableVersioning = true;
                    await myList.UpdateAsync();
                }

                // Add items to the list
                for (int i = 0; i < 5; i++)
                {
                    var values = new Dictionary<string, object>
                        {
                            { "Title", $"Item {i}" }
                        };

                    await myList.Items.AddBatchAsync(values);
                }
                await context.ExecuteAsync();

                var first = myList.Items.AsRequested().First();
                firstId = first.Id;
                first.Title = "blabla";

                // Use the batch update flow here
                var batch = context.NewBatch();
                await first.UpdateBatchAsync(batch).ConfigureAwait(false);
                await context.ExecuteAsync(batch);
            }

            int versionId;
            using (var context2 = await TestCommon.Instance.GetContextAsync(TestCommon.TestSite, 1))
            {
                var myList2 = await context2.Web.Lists.GetByTitleAsync(listTitle);
                var first2 = await myList2.Items.GetByIdAsync(firstId, li => li.All, li => li.Versions);

                var lastVersion = first2.Versions.AsRequested().Last();
                versionId = lastVersion.Id;

                Assert.AreEqual("blabla", first2.Title);
                Assert.AreEqual("2.0", first2.Values["_UIVersionString"].ToString());

                Assert.AreEqual(2, first2.Versions.Length);
                Assert.AreEqual("Item 0", lastVersion.Values["Title"].ToString());
            }

            using (var context3 = await TestCommon.Instance.GetContextAsync(TestCommon.TestSite, 2))
            {
                var myList3 = await context3.Web.Lists.GetByTitleAsync(listTitle);
                var first3 = await myList3.Items.GetByIdAsync(firstId, li => li.Id);
                var firstVersion = await first3.Versions.GetByIdAsync(versionId, v => v.All, v => v.Fields.QueryProperties(f => f.InternalName));

                Assert.AreEqual(versionId, firstVersion.Id);
                Assert.IsFalse(firstVersion.IsCurrentVersion);
                Assert.AreEqual("1.0", firstVersion.VersionLabel);
                Assert.AreEqual("Item 0", firstVersion.Values["Title"].ToString());
                Assert.IsTrue(firstVersion.Fields.AsRequested().Any());
            }

            using (var contextFinal = await TestCommon.Instance.GetContextAsync(TestCommon.TestSite, 3))
            {
                var myList = await contextFinal.Web.Lists.GetByTitleAsync(listTitle);

                // Cleanup the created list
                await myList.DeleteAsync();
            }
        }

<<<<<<< HEAD
        #endregion
=======
        [TestMethod]
        public async Task GetListItemVersionFileVersionContentAsyncTest()
        {
            //TestCommon.Instance.Mocking = false;

            const string fileContent = "PnP Rocks !!!";

            int firstId;
            (string libraryTitle, _, _) = await TestAssets.CreateTestDocumentInDedicatedLibraryAsync(0, parentLibraryEnableVersioning: true);

            using (var context = await TestCommon.Instance.GetContextAsync(TestCommon.TestSite, 1))
            {
                var myLibrary = await context.Web.Lists.GetByTitleAsync(libraryTitle, l => l.RootFolder);

                var contentStream = new MemoryStream(Encoding.UTF8.GetBytes(fileContent));
                var documentName = $"{nameof(GetListItemVersionFileVersionContentAsyncTest)}.txt";
                var testDocument = await myLibrary.RootFolder.Files.AddAsync(documentName, contentStream);
                testDocument = await context.Web.GetFileByServerRelativeUrlAsync(testDocument.ServerRelativeUrl, f => f.ListItemAllFields);

                var listItem = testDocument.ListItemAllFields;
                firstId = listItem.Id;
                listItem.Title = "blabla";

                // Use the batch update flow here
                var batch = context.NewBatch();
                await listItem.UpdateBatchAsync(batch).ConfigureAwait(false);
                await context.ExecuteAsync(batch);
            }

            int versionId;
            using (var context2 = await TestCommon.Instance.GetContextAsync(TestCommon.TestSite, 1))
            {
                var myList2 = await context2.Web.Lists.GetByTitleAsync(libraryTitle);
                var first2 = await myList2.Items.GetByIdAsync(firstId, li => li.All, li => li.Versions);

                var lastVersion = first2.Versions.AsRequested().Last();
                versionId = lastVersion.Id;

                Assert.AreEqual("blabla", first2.Title);
                Assert.AreEqual("2.0", first2.Values["_UIVersionString"].ToString());

                Assert.AreEqual(2, first2.Versions.Length);
            }

            using (var context3 = await TestCommon.Instance.GetContextAsync(TestCommon.TestSite, 2))
            {
                var myList3 = await context3.Web.Lists.GetByTitleAsync(libraryTitle);
                var first3 = await myList3.Items.GetByIdAsync(firstId, li => li.Id);
                var firstVersion = await first3.Versions.GetByIdAsync(versionId, v => v.FileVersion);

                Assert.AreEqual(versionId, firstVersion.Id);
                Assert.IsNotNull(firstVersion.FileVersion);

                /* TODO: Finish this
                // Download document version content
                Stream downloadedContentStream = await firstVersion.FileVersion.GetContentAsync();
                downloadedContentStream.Seek(0, SeekOrigin.Begin);
                // Get string from the content stream
                string downloadedContent = await new StreamReader(downloadedContentStream).ReadToEndAsync();

                Assert.IsTrue(!string.IsNullOrEmpty(downloadedContent));
                Assert.AreEqual(fileContent, downloadedContent);
                */
            }

            await TestAssets.CleanupTestDedicatedListAsync(3);
        }

        //[TestMethod]
        //public async Task FieldTypeReadUrl()
        //{
        //    //TestCommon.Instance.Mocking = false;
        //    using (var context = await TestCommon.Instance.GetContextAsync(TestCommon.TestSite))
        //    {
        //        /*
        //        var list = await context.Web.Lists.GetByTitleAsync("FieldTypes");

        //        var listDataOptions = new RenderListDataOptions()
        //        {
        //            RenderOptions = RenderListDataOptionsFlags.ListData,
        //        };
>>>>>>> 195e20d7

        #region Comments

        [TestMethod]
        public async Task ListItemCommentsTest()
        {
            //TestCommon.Instance.Mocking = false;
            using (var context = await TestCommon.Instance.GetContextAsync(TestCommon.TestSite))
            {
                var listTitle = TestCommon.GetPnPSdkTestAssetName("ListItemCommentsTest");
                var list = await context.Web.Lists.AddAsync(listTitle, ListTemplateType.GenericList);
                var item = await list.Items.AddAsync(new Dictionary<string, object> { { "Title", "Comment me" } });

                // get list item comments
                var comments = await item.GetCommentsAsync();
                Assert.IsTrue(comments.Length == 0);

                // add comment
                var comment = await comments.AddAsync("this is great");

                Assert.IsTrue(comment != null);
                Assert.IsTrue(comment.Id == "1");

                // get comments again
                var comments2 = item.GetComments();
                Assert.IsTrue(comments2.Length == 1);

                var firstComment = comments2.AsRequested().First();

                Assert.IsTrue(firstComment.CreatedDate < DateTime.Now);
                Assert.IsTrue(firstComment.Id == "1");
                Assert.IsTrue(firstComment.IsLikedByUser == false);
                Assert.IsTrue(firstComment.IsReply == false);
                Assert.IsTrue(firstComment.ItemId == 1);
                Assert.IsTrue(firstComment.LikeCount == 0);
                Assert.IsTrue(firstComment.ListId == list.Id);
                Assert.IsTrue(firstComment.ParentId == "0");
                Assert.IsTrue(firstComment.ReplyCount == 0);
                Assert.IsTrue(firstComment.Text == "this is great");

                var commentAuthor = firstComment.Author;

                Assert.IsTrue(!string.IsNullOrEmpty(commentAuthor.Mail));
                Assert.IsTrue(commentAuthor.Expiration == null);
                Assert.IsTrue(commentAuthor.Id > 0);
                Assert.IsTrue(commentAuthor.IsActive == true);
                Assert.IsTrue(commentAuthor.IsExternal == false);
                Assert.IsTrue(commentAuthor.JobTitle == null);
                Assert.IsTrue(!string.IsNullOrEmpty(commentAuthor.LoginName));
                Assert.IsTrue(!string.IsNullOrEmpty(commentAuthor.Name));
                Assert.IsTrue(commentAuthor.PrincipalType == PrincipalType.User);
                Assert.IsTrue(commentAuthor.UserPrincipalName == null);

                // Delete comment
                await firstComment.DeleteAsync();

                // get comments again
                var comments3 = await item.GetCommentsAsync();
                Assert.IsTrue(comments3.Length == 0);

                // Cleanup the created list
                await list.DeleteAsync();
            }
        }

        [TestMethod]
        public async Task ListItemCommentsLikeUnLikeTest()
        {
            //TestCommon.Instance.Mocking = false;
            using (var context = await TestCommon.Instance.GetContextAsync(TestCommon.TestSite))
            {
                var listTitle = TestCommon.GetPnPSdkTestAssetName("ListItemCommentsLikeUnLikeTest");
                var list = await context.Web.Lists.AddAsync(listTitle, ListTemplateType.GenericList);
                var item = await list.Items.AddAsync(new Dictionary<string, object> { { "Title", "Comment me" } });

                // get list item comments
                var comments = await item.GetCommentsAsync();
                Assert.IsTrue(comments.Length == 0);

                // add comment
                var comment = await comments.AddAsync("this is great");

                Assert.IsTrue(comment != null);
                Assert.IsTrue(comment.Id == "1");

                // Like the comment
                comment.Like();

                // get comments again
                var comments2 = item.GetComments();
                Assert.IsTrue(comments2.Length == 1);

                var firstComment = comments2.AsRequested().First();

                Assert.IsTrue(firstComment.IsLikedByUser == true);
                Assert.IsTrue(firstComment.Text == "this is great");

                await firstComment.LoadAsync(p => p.LikedBy);
                Assert.IsTrue(firstComment.LikedBy.Length == 1);
                var firstLikedByUser = firstComment.LikedBy.AsRequested().First();
                Assert.IsNotNull(firstLikedByUser.Name);
                Assert.IsTrue(firstLikedByUser.Id > 0);
                Assert.IsNotNull(firstLikedByUser.Mail);
                Assert.IsNotNull(firstLikedByUser.LoginName);

                // unlike the comment
                firstComment.Unlike();

                var comments3 = item.GetComments();
                Assert.IsTrue(comments3.Length == 1);

                firstComment = comments3.AsRequested().First();

                Assert.IsTrue(firstComment.IsLikedByUser == false);
                Assert.IsTrue(firstComment.Text == "this is great");

                // Delete comment
                await firstComment.DeleteAsync();

                // get comments again
                var comments4 = await item.GetCommentsAsync();
                Assert.IsTrue(comments4.Length == 0);

                // Cleanup the created list
                await list.DeleteAsync();
            }
        }

        [TestMethod]
        public async Task ListItemCommentsBatchAddTest()
        {
            //TestCommon.Instance.Mocking = false;
            using (var context = await TestCommon.Instance.GetContextAsync(TestCommon.TestSite))
            {
                var listTitle = TestCommon.GetPnPSdkTestAssetName("ListItemCommentsBatchAddTest");
                var list = await context.Web.Lists.AddAsync(listTitle, ListTemplateType.GenericList);
                var item = await list.Items.AddAsync(new Dictionary<string, object> { { "Title", "Comment me" } });

                // get list item comments
                var comments = await item.GetCommentsAsync();
                Assert.IsTrue(comments.Length == 0);

                // add comment
                var comment1 = comments.AddBatch("this is great 1");
                var comment2 = comments.AddBatch("this is great 2");
                var comment3 = await comments.AddBatchAsync("this is great 3");

                // Execute batch
                await context.ExecuteAsync();

                Assert.IsTrue(comment1 != null);
                Assert.IsTrue(comment1.Id == "1");
                Assert.IsTrue(comment2 != null);
                Assert.IsTrue(comment2.Id == "2");
                Assert.IsTrue(comment3 != null);
                Assert.IsTrue(comment3.Id == "3");

                // get comments again
                var comments2 = item.GetComments();
                Assert.IsTrue(comments2.Length == 3);

                var firstComment = comments2.AsRequested().First();

                Assert.IsTrue(firstComment.CreatedDate < DateTime.Now);
                Assert.IsTrue(firstComment.Id == "3");
                Assert.IsTrue(firstComment.IsLikedByUser == false);
                Assert.IsTrue(firstComment.IsReply == false);
                Assert.IsTrue(firstComment.ItemId == 1);
                Assert.IsTrue(firstComment.LikeCount == 0);
                Assert.IsTrue(firstComment.ListId == list.Id);
                Assert.IsTrue(firstComment.ParentId == "0");
                Assert.IsTrue(firstComment.ReplyCount == 0);
                Assert.IsTrue(firstComment.Text == "this is great 3");

                var commentAuthor = firstComment.Author;

                Assert.IsTrue(!string.IsNullOrEmpty(commentAuthor.Mail));
                Assert.IsTrue(commentAuthor.Expiration == null);
                Assert.IsTrue(commentAuthor.Id > 0);
                Assert.IsTrue(commentAuthor.IsActive == true);
                Assert.IsTrue(commentAuthor.IsExternal == false);
                Assert.IsTrue(commentAuthor.JobTitle == null);
                Assert.IsTrue(!string.IsNullOrEmpty(commentAuthor.LoginName));
                Assert.IsTrue(!string.IsNullOrEmpty(commentAuthor.Name));
                Assert.IsTrue(commentAuthor.PrincipalType == PrincipalType.User);
                Assert.IsTrue(commentAuthor.UserPrincipalName == null);

                // Delete all comment
                comments2.DeleteAll();
                Assert.IsTrue(comments2.Length == 0);

                // get comments again
                var comments3 = await item.GetCommentsAsync();
                Assert.IsTrue(comments3.Length == 0);

                // Cleanup the created list
                await list.DeleteAsync();
            }
        }

        [TestMethod]
        public async Task ListItemCommentsReplyTest()
        {
            //TestCommon.Instance.Mocking = false;
            using (var context = await TestCommon.Instance.GetContextAsync(TestCommon.TestSite))
            {
                var listTitle = TestCommon.GetPnPSdkTestAssetName("ListItemCommentsReplyTest");
                var list = await context.Web.Lists.AddAsync(listTitle, ListTemplateType.GenericList);
                var item = await list.Items.AddAsync(new Dictionary<string, object> { { "Title", "Comment me" } });

                // get list item comments
                var comments = await item.GetCommentsAsync();
                Assert.IsTrue(comments.Length == 0);

                // add comment
                var comment = await comments.AddAsync("this is great");

                Assert.IsTrue(comment != null);
                Assert.IsTrue(comment.Id == "1");

                // add a reply to the comment
                var reply = await comment.Replies.AddAsync("this is a reply");

                // Verify all reply comment properties are loaded
                Assert.IsTrue(reply != null);
                Assert.IsTrue(reply.CreatedDate < DateTime.Now);
                Assert.IsTrue(reply.Id == "2");
                Assert.IsTrue(reply.IsLikedByUser == false);
                Assert.IsTrue(reply.IsReply == true);
                Assert.IsTrue(reply.ItemId == 1);
                Assert.IsTrue(reply.LikeCount == 0);
                Assert.IsTrue(reply.ListId == list.Id);
                Assert.IsTrue(reply.ParentId == "1");
                Assert.IsTrue(reply.ReplyCount == 0);
                Assert.IsTrue(reply.Text == "this is a reply");

                var commentAuthor = reply.Author;

                Assert.IsTrue(!string.IsNullOrEmpty(commentAuthor.Mail));
                Assert.IsTrue(commentAuthor.Expiration == null);
                Assert.IsTrue(commentAuthor.Id > 0);
                Assert.IsTrue(commentAuthor.IsActive == true);
                Assert.IsTrue(commentAuthor.IsExternal == false);
                Assert.IsTrue(commentAuthor.JobTitle == null);
                Assert.IsTrue(!string.IsNullOrEmpty(commentAuthor.LoginName));
                Assert.IsTrue(!string.IsNullOrEmpty(commentAuthor.Name));
                Assert.IsTrue(commentAuthor.PrincipalType == PrincipalType.User);
                Assert.IsTrue(commentAuthor.UserPrincipalName == null);

                // Load the comments with replies and verify the reply collection is now populated
                comments = await item.GetCommentsAsync(p => p.Replies);

                var firstComment = comments.AsRequested().First();

                Assert.IsTrue(firstComment.Id == "1");
                Assert.IsTrue(firstComment.Replies.Length == 1);

                var firstCommentReply = firstComment.Replies.AsRequested().First();
                Assert.IsTrue(firstCommentReply.IsReply == true);
                Assert.IsTrue(firstCommentReply.ParentId == "1");

                // Delete the reply again
                await firstCommentReply.DeleteAsync();

                comments = await item.GetCommentsAsync(p => p.Replies);
                firstComment = comments.AsRequested().First();
                
                Assert.IsTrue(firstComment.Id == "1");
                Assert.IsTrue(firstComment.Replies.Length == 0);

                // Cleanup the created list
                await list.DeleteAsync();
            }
        }

        #endregion
    }
}<|MERGE_RESOLUTION|>--- conflicted
+++ resolved
@@ -3406,9 +3406,6 @@
             }
         }
 
-<<<<<<< HEAD
-        #endregion
-=======
         [TestMethod]
         public async Task GetListItemVersionFileVersionContentAsyncTest()
         {
@@ -3439,7 +3436,7 @@
             }
 
             int versionId;
-            using (var context2 = await TestCommon.Instance.GetContextAsync(TestCommon.TestSite, 1))
+            using (var context2 = await TestCommon.Instance.GetContextAsync(TestCommon.TestSite, 2))
             {
                 var myList2 = await context2.Web.Lists.GetByTitleAsync(libraryTitle);
                 var first2 = await myList2.Items.GetByIdAsync(firstId, li => li.All, li => li.Versions);
@@ -3453,7 +3450,7 @@
                 Assert.AreEqual(2, first2.Versions.Length);
             }
 
-            using (var context3 = await TestCommon.Instance.GetContextAsync(TestCommon.TestSite, 2))
+            using (var context3 = await TestCommon.Instance.GetContextAsync(TestCommon.TestSite, 3))
             {
                 var myList3 = await context3.Web.Lists.GetByTitleAsync(libraryTitle);
                 var first3 = await myList3.Items.GetByIdAsync(firstId, li => li.Id);
@@ -3462,7 +3459,7 @@
                 Assert.AreEqual(versionId, firstVersion.Id);
                 Assert.IsNotNull(firstVersion.FileVersion);
 
-                /* TODO: Finish this
+                /* TODO: Finish this*/
                 // Download document version content
                 Stream downloadedContentStream = await firstVersion.FileVersion.GetContentAsync();
                 downloadedContentStream.Seek(0, SeekOrigin.Begin);
@@ -3471,10 +3468,10 @@
 
                 Assert.IsTrue(!string.IsNullOrEmpty(downloadedContent));
                 Assert.AreEqual(fileContent, downloadedContent);
-                */
-            }
-
-            await TestAssets.CleanupTestDedicatedListAsync(3);
+                /**/
+            }
+
+            await TestAssets.CleanupTestDedicatedListAsync(4);
         }
 
         //[TestMethod]
@@ -3485,12 +3482,7 @@
         //    {
         //        /*
         //        var list = await context.Web.Lists.GetByTitleAsync("FieldTypes");
-
-        //        var listDataOptions = new RenderListDataOptions()
-        //        {
-        //            RenderOptions = RenderListDataOptionsFlags.ListData,
-        //        };
->>>>>>> 195e20d7
+        #endregion
 
         #region Comments
 
