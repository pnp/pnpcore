--- conflicted
+++ resolved
@@ -15,12 +15,13 @@
     /// </summary>
     public class PnPContext : IDisposable
     {
-<<<<<<< HEAD
+        #region Private fields
+
+        private bool graphCanUseBeta = true;
+
+        #endregion
+
         #region Lazy properties for fluent API
-=======
-        private bool disposed = false;
-        private bool graphCanUseBeta = true;
->>>>>>> 4b70e92c
 
         private readonly Lazy<IWeb> web = new Lazy<IWeb>(() =>
         {
