--- conflicted
+++ resolved
@@ -57,6 +57,17 @@
 
                     if (retryCount >= MaxRetries)
                     {
+                        // Drain response content to free connections. Need to perform this
+                        // before retry attempt and before the TooManyRetries ServiceException.
+                        if (response.Content != null)
+                        {
+#if NET5_0_OR_GREATER
+                            await response.Content.ReadAsByteArrayAsync(cancellationToken).ConfigureAwait(false);
+#else
+                            await response.Content.ReadAsByteArrayAsync().ConfigureAwait(false);
+#endif
+                        }
+
                         throw new ServiceException(ErrorType.TooManyRetries, (int)response.StatusCode,
                             string.Format(PnPCoreResources.Exception_ServiceException_MaxRetries, retryCount));
                     }
@@ -68,13 +79,6 @@
                 }
                 catch (Exception ex)
                 {
-<<<<<<< HEAD
-#if NET5_0_OR_GREATER
-                    await response.Content.ReadAsByteArrayAsync(cancellationToken).ConfigureAwait(false);
-#else
-                    await response.Content.ReadAsByteArrayAsync().ConfigureAwait(false);
-#endif
-=======
                     // Find innermost exception and check if it is a SocketException
                     Exception innermostEx = ex;
 
@@ -93,7 +97,17 @@
                     {
                         GlobalSettings.Logger.LogInformation($"Retrying request {request.RequestUri} due to exception {innermostEx.GetType()}: {innermostEx.Message}");
                     }
->>>>>>> d97279c3
+                }
+
+                // Drain response content to free connections. Need to perform this
+                // before retry attempt and before the TooManyRetries ServiceException.
+                if (response.Content != null)
+                {
+#if NET5_0_OR_GREATER
+                    await response.Content.ReadAsByteArrayAsync(cancellationToken).ConfigureAwait(false);
+#else
+                    await response.Content.ReadAsByteArrayAsync().ConfigureAwait(false);
+#endif
                 }
 
                 // Call Delay method to get delay time from response's Retry-After header or by exponential backoff 
