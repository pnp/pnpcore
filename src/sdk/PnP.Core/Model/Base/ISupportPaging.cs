--- conflicted
+++ resolved
@@ -1,39 +1,17 @@
-<<<<<<< HEAD
-﻿using System;
-using System.Collections.Generic;
-using System.Linq.Expressions;
-using System.Threading.Tasks;
-
-namespace PnP.Core.Model
-{
-    /// <summary>
-    /// Paged data retrieval can be done using the methods provided via this interface
-    /// </summary>
-    internal interface ISupportPaging
-    {
-        /// <summary>
-        /// Determines whether paging is possible
-        /// </summary>
-        bool CanPage
-        {
-            get;
-        }
-=======
-﻿namespace PnP.Core.Model
-{
-    /// <summary>
-    /// Paged data retrieval can be done using the methods provided via this interface
-    /// </summary>
-    public interface ISupportPaging
-    {
-        /// <summary>
-        /// Determines whether paging is possible
-        /// </summary>
-        bool CanPage
-        {
-            get;
-        }
->>>>>>> 3fe41756
-    }
-
-}
+﻿namespace PnP.Core.Model
+{
+    /// <summary>
+    /// Paged data retrieval can be done using the methods provided via this interface
+    /// </summary>
+    internal interface ISupportPaging
+    {
+        /// <summary>
+        /// Determines whether paging is possible
+        /// </summary>
+        bool CanPage
+        {
+            get;
+        }
+    }
+
+}