# PnP Core SDK Changelog

*Please do not commit changes to this file, it is maintained by the repo owner.*

All notable changes to this project will be documented in this file.

The format is based on [Keep a Changelog](http://keepachangelog.com/en/1.0.0/).

## [Unreleased]

### Added

- Issue templates (#34) [ypcode - Yannick Plennevaux] / [jansenbe - Bert Jansen]
- Enable PnPContext creation from a Microsoft 365 Group id (#39) [jansenbe - Bert Jansen]
- Added the Group model, represents a Microsoft 365 group (#48) [jansenbe - Bert Jansen]
- Added custom exception handling for authentication errors (#45) [jansenbe - Bert Jansen]
- Support to use an externally obtained access token (#44) [jansenbe - Bert Jansen]
- Add step-by-step guide on how to extend the model (#46) [ypcode - Yannick Plennevaux] / [jansenbe - Bert Jansen]
- First iteration of content type support (within the limitations of SharePoint REST) (#47) [ypcode - Yannick Plennevaux]
- Update test code so that custom settings file do not have to be marked as "copy always" #53 [jansenbe - Bert Jansen]
- Use RegisterWaitForSingleObject for the token invalidation thread in combination with IDisposable to prevent threads to leak #56 [jansenbe - Bert Jansen]
- Mark read-only properties as Get only in the interfaces to ensure SDK consumers are not trying to update them #59 [jansenbe - Bert Jansen]
- Request retry mechanism, will handle core http and Graph batch requests #21 [jansenbe - Bert Jansen]
- Tweaking and updating of the writing tests documentation #65 [pkbullock - Paul Bullock]
- Paging support for Graph/Rest #3 [jansenbe - Bert Jansen]
- Added Clone method on PnPContext #49 [jansenbe - Bert Jansen]
- Extend the domain model for Web/Site Feature support #62 [pkbullock - Paul Bullock]
- Extend SP Field model (add operation for each field type) for both Web and List fields #71 [ypcode - Yannick Plennevaux]
- Added support for AddFieldAsXml #71 [ypcode - Yannick Plennevaux]
- Add basic support for FieldLinks #75 [ypcode - Yannick Plennevaux]
- Add support for external access token provider (IOAuthAccessTokenProvider) #76 [ypcode - Yannick Plennevaux]
- Added recursive support for .Include() to define which fields of a collection are loaded [jansenbe - Bert Jansen]
- Add support for getting list items via a CAML query #80 [jansenbe - Bert Jansen]
- Support RenderListDataAsStream method on lists - basic implementation #81 [jansenbe - Bert Jansen]
- Add support for calling client.svc (CSOM) endpoint #86 [jansenbe - Bert Jansen]
- Added SystemUpdate() and UpdateOverwriteVersion() methods on the ListItem model (uses CSOM) [jansenbe - Bert Jansen]
- Async LINQ support [PaoloPia - Paolo Pialorsi]
- Added sync equivalents for all async methods [jansenbe - Bert Jansen]
- Support for list and web folders #78 [ypcode - Yannick Plennevaux]
- Test cases for the Teams model #95 [JarbasHorst - Jarbas Horst]
- Taxonomy support using the Graph API #104 [jansenbe - Bert Jansen]
- Support working with files #78 [ypcode - Yannick Plennevaux]
- Use CSOM to create content types with a specified id #108 [ypcode - Yannick Plennevaux]
- Support for making interactive SharePoint REST requests + upload of files #112 [jansenbe - Bert Jansen]
- Additional test cases - working getting >80% test coverage [pkbullock - Paul Bullock]
- Expansion of the Web object with web properties, root folder, site user info list and more [ypcode - Yannick Plennevaux]
<<<<<<< HEAD
- LoadProperties now also supports Graph #145 [jansenbe - Bert Jansen]
=======
- Rewrite of the auth model, fixes #43 [PaoloPia - Paolo Pialorsi]
>>>>>>> 4dd50fed

### Changed

- Documentation updates [JarbasHorst - Jarbas Horst]
- EnsurePropertiesAsync takes in account .Include (recursive) usage [jansenbe - Bert Jansen]
- Documentation updates [Ashikpaul - Ashik Paul]
- Moved to complete async internal implementation [jansenbe - Bert Jansen]
- Code cleanup (Teams implementation / ODataQuery) [JarbasHorst - Jarbas Horst]
- When a non loaded model properties is assigned it now is considered as a change and send back to the server on update #106 [jansenbe - Bert Jansen]
- Throw client exception when an API call still contains unresolved tokens before being executed #107 [jansenbe - Bert Jansen]<|MERGE_RESOLUTION|>--- conflicted
+++ resolved
@@ -44,11 +44,8 @@
 - Support for making interactive SharePoint REST requests + upload of files #112 [jansenbe - Bert Jansen]
 - Additional test cases - working getting >80% test coverage [pkbullock - Paul Bullock]
 - Expansion of the Web object with web properties, root folder, site user info list and more [ypcode - Yannick Plennevaux]
-<<<<<<< HEAD
+- Rewrite of the auth model, fixes #43 [PaoloPia - Paolo Pialorsi]
 - LoadProperties now also supports Graph #145 [jansenbe - Bert Jansen]
-=======
-- Rewrite of the auth model, fixes #43 [PaoloPia - Paolo Pialorsi]
->>>>>>> 4dd50fed
 
 ### Changed
 
